import taichi as ti
import torch
from taichi.lang.impl import axes
from typing import Optional, Callable, Union, Tuple, List, Iterable, Dict, Any
from taichi import to_taichi_type
from taichi._lib.core.taichi_core import DataType as TiDataType
from taichi.lang.field import ScalarField
from taichi.lang.matrix import MatrixField
from functools import partial
from torch.autograd.function import once_differentiable

from .utils import is_kernel, autofill_kernel_name_available
from .auxiliary import FieldManager, SNode


class DefaultFieldManager(FieldManager):
    """
    Default field manager which layouts data in tensors by constructing fields
    with the ordinary multidimensional array layout
    """

    def __init__(self,
                 dtype: TiDataType,
                 complex_dtype: bool,
                 device: torch.device):
        self.dtype: TiDataType = dtype
        self.complex_dtype: bool = complex_dtype
        self.device: torch.device = device

    def construct_field(self,
                        fields_builder: ti.FieldsBuilder,
                        concrete_tensor_shape: Tuple[int, ...],
                        needs_grad: bool) -> Union[ScalarField, MatrixField]:
        assert not fields_builder.finalized
        if self.complex_dtype:
            field = ti.Vector.field(2, dtype=self.dtype, needs_grad=needs_grad)
        else:
            field = ti.field(self.dtype, needs_grad=needs_grad)

        if needs_grad:
            fields_builder \
                .dense(axes(*range(len(concrete_tensor_shape))), concrete_tensor_shape) \
                .place(field, field.grad)
        else:
            fields_builder.dense(axes(*range(len(concrete_tensor_shape))), concrete_tensor_shape).place(field)
        return field

    def to_tensor(self, field: Union[ScalarField, MatrixField]) -> torch.Tensor:
        tensor = field.to_torch(device=self.device)
        if self.complex_dtype:
            tensor = torch.view_as_complex(tensor)
        return tensor

    def grad_to_tensor(self, grad_field: Union[ScalarField, MatrixField]) -> torch.Tensor:
        tensor = grad_field.to_torch(device=self.device)
        if self.complex_dtype:
            tensor = torch.view_as_complex(tensor)
        return tensor

    def from_tensor(self, field: Union[ScalarField, MatrixField], tensor: torch.Tensor):
        if self.complex_dtype:
            tensor = torch.view_as_real(tensor)
        field.from_torch(tensor)

    def grad_from_tensor(self, grad_field: Union[ScalarField, MatrixField], tensor: torch.Tensor):
        if self.complex_dtype:
            tensor = torch.view_as_real(tensor)
        grad_field.from_torch(tensor)


class ConcreteField:
    """
    An extension of Taichi fields with auto deconstruction
    """

    def __init__(self,
                 dtype: TiDataType,
                 concrete_tensor_shape: Tuple[int, ...],
                 field_manager: FieldManager,
                 fields_builder: ti.FieldsBuilder,
                 complex_dtype: bool,
                 requires_grad: bool,
                 device: torch.device,
                 name: str):
        assert all(map(lambda x: isinstance(x, int), concrete_tensor_shape))
        if field_manager is None:
            field_manager = DefaultFieldManager(dtype, complex_dtype, device)
<<<<<<< HEAD
        snode_handle, field = field_manager.construct_field(concrete_tensor_shape, requires_grad)
        assert field is not None and snode_handle is not None
        if requires_grad:
            field.grad.fill(0)  # Fix uninitialized memory rooted in Taichi
=======
        field = field_manager.construct_field(fields_builder, concrete_tensor_shape, requires_grad)
        self.fb = fields_builder
>>>>>>> 30bb0544
        self.complex_dtype: bool = complex_dtype
        self.field: Union[ScalarField, MatrixField] = field
        self.device: torch.device = device
        self.name: str = name
        self.field_manager: FieldManager = field_manager
        self.requires_grad: bool = requires_grad

    def clear_grad(self):
        assert self.fb.finalized
        if self.requires_grad:
            self.field.grad.fill(0)

    def clear_field(self):
        assert self.fb.finalized
        self.field.fill(0)

    def to_tensor(self) -> torch.Tensor:
        return self.field_manager.to_tensor(self.field)

    def grad_to_tensor(self) -> torch.Tensor:
        return self.field_manager.grad_to_tensor(self.field.grad)

    def from_tensor(self, tensor):
        self.field_manager.from_tensor(self.field, tensor)

    def grad_from_tensor(self, tensor):
        self.field_manager.grad_from_tensor(self.field.grad, tensor)


class Seal:

    def __init__(self, dtype: Union[TiDataType, torch.dtype],
                 *dims: int,
                 field_manager: Optional[FieldManager] = None,
                 requires_grad: Optional[bool] = None,
                 name: Optional[str] = None):
        assert dtype is not None, "dtype must not be None"
        # validate dims
        if len(dims) > 0:  # not scalar
            if dims[0] is None:
                for i in range(1, len(dims)):
                    assert dims[i] is not None, "Only the leading dimension can be None (i.e. the batch dimension)"
            else:
                for i in range(len(dims)):
                    assert dims[i] is not None, "Only the leading dimension can be None (i.e. the batch dimension)"

        for i in dims:
            assert i != 0, f"Dimension cannot be 0, got {dims}"

        self.complex_dtype = dtype == torch.cfloat or dtype == torch.cdouble
        if self.complex_dtype:
            dtype = ti.f32 if dtype == torch.cfloat else ti.f64
        self.dtype: TiDataType = to_taichi_type(dtype) if dtype is not None else dtype
        self.field_manager: FieldManager = field_manager
        self.dims: Tuple[int, ...] = dims
        self.batched: bool = len(dims) > 0 and dims[0] is None
        self.name: str = name
        self.requires_grad: bool = requires_grad

    def concretize(self, concrete_shape: Tuple[int, ...],
                   fields_builder: ti.FieldsBuilder,
                   device: torch.device,
                   needs_grad: bool) -> ConcreteField:
        return ConcreteField(self.dtype, concrete_shape,
                             self.field_manager, fields_builder,
                             self.complex_dtype,
                             needs_grad if self.requires_grad is None else self.requires_grad,
                             device, self.name)


class TubeKernelBundle:
    def __init__(self, kernel: Callable, name: Optional[str], seals: List[Seal]):
        self.kernel: Callable = kernel
        self.name: str = kernel.__name__ if name is None else name
        self.seals: List[Seal] = seals
        self.seal_names: List[str] = [s.name for s in seals]

    def forward(self, seal_name_to_concrete_field: Dict[str, ConcreteField]):
        concrete_fields = map(lambda seal_name: seal_name_to_concrete_field[seal_name], self.seal_names)
        ti_fields = map(lambda x: x.field, concrete_fields)
        self.kernel(*ti_fields)

    def backward(self, seal_name_to_concrete_field: Dict[str, ConcreteField]):
        concrete_fields = map(lambda seal_name: seal_name_to_concrete_field[seal_name], self.seal_names)
        ti_fields = map(lambda x: x.field, concrete_fields)
        self.kernel.grad(*ti_fields)


class Tube(torch.nn.Module):

    def __init__(self,
                 device: Optional[torch.device] = None):
        super().__init__()
        self.input_placeholders: List[Seal] = []
        self.output_placeholders: List[Seal] = []
        self.intermediate_field_placeholders: List[Seal] = []
        self.seals: Dict[str, Seal] = {}
        self.kernel_bundles: List[TubeKernelBundle] = []
        self.device: Optional[torch.device] = device
        self._finished: bool = False
        self.batched: bool = False

    def finish(self):
        if self._finished:
            return self
        assert len(self.input_placeholders) > 0, "Must register at least 1 input field"
        assert len(self.output_placeholders) > 0, "Must register at least 1 output field"
        assert len(self.kernel_bundles) > 0, "Must register at least 1 kernel"
        # neg dim check
        neg_dims = {-1}
        for ip in self.input_placeholders:
            for d in ip.dims:
                if d is not None and d < 0:
                    neg_dims.add(d)

        for placeholder in self.intermediate_field_placeholders + self.output_placeholders:
            for d in placeholder.dims:
                if d < 0 and d not in neg_dims:
                    raise Exception(f"Dimension={d} in {placeholder.name} is not registered in any input tensors")
        self._finished = True
        return self

    def register_input_tensor(self,
                              dims: Iterable[int],
                              dtype: torch.dtype,
                              name: str,
                              requires_grad: Optional[bool] = None,
                              field_manager: Optional[FieldManager] = None):
        assert not self._finished, "Try to register input tensor after .finish()"
        assert dtype is not None, "dtype cannot be None"
        assert isinstance(dtype, torch.dtype)
        assert name is not None, "name cannot be None"
        assert name not in self.seals, "name registered"
        seal = Seal(dtype, *dims,
                    field_manager=field_manager,
                    requires_grad=requires_grad,
                    name=name)
        if seal.batched:
            self.batched = True
        self.input_placeholders.append(seal)
        self.seals[name] = seal
        return self

    def register_output_tensor(self,
                               dims: Iterable[int],
                               dtype: torch.dtype,
                               name: str,
                               requires_grad: bool,
                               field_manager: Optional[FieldManager] = None):
        assert not self._finished, "Try to register output tensor after .finish()"
        assert dtype is not None, "dtype cannot be None"
        assert isinstance(dtype, torch.dtype)
        assert name is not None, "name cannot be None"
        assert name not in self.seals, "name registered"
        assert requires_grad is not None, "requires_grad cannot be None when registering an output tensor"
        assert not any(map(lambda d: d == -1, dims)), \
            "Dim = -1 is not allowed when registering output tensors but only registering input tensors"
        seal = Seal(dtype, *dims,
                    field_manager=field_manager,
                    requires_grad=requires_grad,
                    name=name)
        if self.batched:
            assert seal.batched, \
                "Already registered batched inputs, so outputs should also be batched, which means dims[0] must be None"
        self.output_placeholders.append(seal)
        self.seals[name] = seal
        return self

    def register_intermediate_field(self,
                                    dims: Iterable[int],
                                    ti_dtype: TiDataType,
                                    name: str,
                                    requires_grad: bool,
                                    field_manager: Optional[FieldManager] = None):
        assert not self._finished, "Try to register intermediate field after .finish()"
        assert ti_dtype is not None, "dtype cannot be None"
        assert isinstance(ti_dtype, TiDataType)
        assert name is not None, "name cannot be None"
        assert name not in self.seals, "name registered"
        assert requires_grad is not None, "requires_grad cannot be None when registering an intermediate field"
        assert not any(map(lambda d: d == -1, dims)), \
            "Dim = -1 is not allowed when registering intermediate fields but only registering input tensors"
        seal = Seal(ti_dtype, *dims,
                    field_manager=field_manager,
                    requires_grad=requires_grad,
                    name=name)
        if seal.batched:
            self.batched = True
        self.intermediate_field_placeholders.append(seal)
        self.seals[name] = seal
        return self

    def register_kernel(self, kernel: Callable, arg_names: List[str], name: Optional[str] = None):
        assert not self._finished, "Try to register kernel after .finish()"
        assert is_kernel(kernel), "Passed function is not a Taichi kernel"
        assert autofill_kernel_name_available(kernel) or name is not None, \
            "kernel has no __name__, please update your Taichi or specify its name"
        assert all(map(lambda x: isinstance(x, str), arg_names)), "arg_names must be strings"
        not_registered_names = list(filter(lambda x: x not in self.seals, arg_names))
        assert len(not_registered_names) == 0, f"Some names are not registered: {not_registered_names}"
        seals = list(map(lambda x: self.seals[x], arg_names))
        kernel_bundle = TubeKernelBundle(kernel, name, seals)
        self.kernel_bundles.append(kernel_bundle)
        return self

    def forward(self, *input_tensors: torch.Tensor):
        return TubeFunc.apply(self, *input_tensors)


def unify_and_concretize_shapes(tensor_shapes: List[Tuple[int, ...]],
                                input_placeholders: List[Seal],
                                intermediate_fields: List[Seal],
                                output_placeholders: List[Seal]) \
        -> Tuple[List[Tuple[int, ...]], List[Tuple[int, ...]], List[Tuple[int, ...]], Optional[int]]:
    input_dims = list(map(lambda x: x.dims, input_placeholders))

    # check dimensionality and batch nums
    batch_num = None
    for i, (tensor_shape, input_dim) in enumerate(zip(tensor_shapes, input_dims)):
        assert len(tensor_shape) == len(input_dim), \
            f"Dimensionality check failed, expecting the {i}th tensor to be {len(input_dim)}D, got {len(tensor_shape)}D"
        if len(input_dim) == 0:  # scalar, shape = ()
            continue
        elif input_dim[0] is None:  # shape = (None, ...)
            if batch_num is None:
                batch_num = tensor_shape[0]
            else:
                assert tensor_shape[0] == batch_num, f"Batch num of {i}th tensor not match, " \
                                                     f"expect: {batch_num}, got {tensor_shape[0]}"
        else:
            assert all(map(lambda x, y: y < 0 or x == y, tensor_shape, input_dim)), \
                f"{i}th tensor dimensions not match, expect: {input_dim}, got {tensor_shape}"

    # fill in <0 dimensions and batch dimension
    concrete_input_dims = list(map(list, input_dims))
    neg_dims = {}
    for idx, input_dim in enumerate(input_dims):
        for i, d in enumerate(input_dim):
            if d is None:
                concrete_input_dims[idx][i] = batch_num
            elif d == -1:
                concrete_input_dims[idx][i] = tensor_shapes[idx][i]
            elif d < -1:
                concrete_dim = tensor_shapes[idx][i]
                if d in neg_dims:
                    assert neg_dims[d] == concrete_dim, f"Dim = {d} not match"
                else:
                    neg_dims[d] = concrete_dim
                concrete_input_dims[idx][i] = concrete_dim

    output_dims = list(map(lambda x: x.dims, output_placeholders))
    intermediate_dims = list(map(lambda x: x.dims, intermediate_fields))
    concrete_output_dims = list(map(list, output_dims))
    concrete_intermediate_dims = list(map(list, intermediate_dims))
    for idx, output_dim in enumerate(output_dims):
        for i, d in enumerate(output_dim):
            if d is None:
                concrete_output_dims[idx][i] = batch_num
            elif d < -1:
                concrete_output_dims[idx][i] = neg_dims[d]
            else:  # d > 0, no d == -1
                pass

    for idx, inter_dim in enumerate(intermediate_dims):
        for i, d in enumerate(inter_dim):
            if d is None:
                concrete_intermediate_dims[idx][i] = batch_num
            elif d < -1:
                concrete_intermediate_dims[idx][i] = neg_dims[d]
            else:  # d > 0, no d == -1
                pass

    concrete_input_dims = list(map(tuple, concrete_input_dims))
    concrete_output_dims = list(map(tuple, concrete_output_dims))
    concrete_intermediate_dims = list(map(tuple, concrete_intermediate_dims))
    return concrete_input_dims, concrete_intermediate_dims, concrete_output_dims, batch_num


class TubeFunc(torch.autograd.Function):

    @staticmethod
    def select_concrete_field(seals: List[Seal],
                              concrete_fields: List[Union[ConcreteField, List[ConcreteField]]],
                              batch_idx: int) -> List[ConcreteField]:
        assert len(seals) == len(concrete_fields)
        selected_concrete_fields = []
        for seal, concrete_field in zip(seals, concrete_fields):
            if seal.batched:
                selected_concrete_fields.append(concrete_field[batch_idx])
            else:
                selected_concrete_fields.append(concrete_field)
        return selected_concrete_fields

    @staticmethod
    def select_tensor(seals: List[Seal], tensors: Tuple[torch.Tensor], batch_idx: int) -> List[torch.Tensor]:
        assert len(seals) == len(tensors)
        selected_tensors = []
        for seal, tensor in zip(seals, tensors):
            if seal.batched:
                selected_tensors.append(tensor[batch_idx])
            else:
                selected_tensors.append(tensor)
        return selected_tensors

    @staticmethod
    def concretize(device: torch.device,
                   fields_builder: ti.FieldsBuilder,
                   needs_grad: bool,
                   concrete_shape: Tuple[int, ...],
<<<<<<< HEAD
                   seal: Seal) -> ConcreteField:
        concrete_field = seal.concretize(concrete_shape, device, needs_grad)
        return concrete_field
=======
                   seal: Seal) -> Tuple[Seal, ConcreteField]:
        concrete_field = seal.concretize(concrete_shape, fields_builder, device, needs_grad)
        return seal, concrete_field
>>>>>>> 30bb0544

    @staticmethod
    def forward(ctx, tube: Tube, *input_tensors: torch.Tensor):
        assert len(input_tensors) == len(tube.input_placeholders)
        input_seals = tube.input_placeholders
        output_seals = tube.output_placeholders
        intermediate_seals = tube.intermediate_field_placeholders
        device = input_tensors[0].device
        for t in input_tensors:
            assert t.device == device, f"Tensors not on the same device"

        fb = ti.FieldsBuilder()
        input_tensor_shapes = list(map(lambda x: x.shape, input_tensors))
<<<<<<< HEAD
        concrete_input_shapes, concrete_intermediate_shapes, concrete_output_shapes, batch_num = unify_and_concretize_shapes(
            input_tensor_shapes,
            input_seals, intermediate_seals, output_seals)
        input_field_concretizer = partial(TubeFunc.concretize, device)
        other_field_concretizer = partial(TubeFunc.concretize, device, None)
        if batch_num is None:
            input_concrete_fields: List[Union[ConcreteField, List[ConcreteField]]] = list(
                map(input_field_concretizer,
                    map(lambda x: x.requires_grad, input_tensors),
                    concrete_input_shapes,
                    input_seals))
            intermediate_concrete_fields: List[Union[ConcreteField, List[ConcreteField]]] = list(
                map(other_field_concretizer, concrete_intermediate_shapes, intermediate_seals))
            output_concrete_fields: List[Union[ConcreteField, List[ConcreteField]]] = list(
                map(other_field_concretizer, concrete_output_shapes, output_seals))
            seal_name_to_concrete_fields = {
                seal.name: concrete_field
                for seal, concrete_field in
                zip(input_seals + intermediate_seals + output_seals,
                    input_concrete_fields + intermediate_concrete_fields + output_concrete_fields)
            }

            for tensor, concrete_input_field in zip(input_tensors, input_concrete_fields):
                concrete_input_field.from_tensor(tensor)

            for kernel_bundle in tube.kernel_bundles:
                kernel_bundle.forward(seal_name_to_concrete_fields)

            output_tensors = tuple(ocf.to_tensor().requires_grad_(s.requires_grad) for s, ocf in
                                   zip(output_seals, output_concrete_fields))
        else:
            # TODO: test
            input_concrete_fields: List[Union[ConcreteField, List[ConcreteField]]] = []
            for tensor_shape, seal, tensor in zip(concrete_input_shapes, input_seals, input_tensors):
                requires_grad = tensor.requires_grad
                if seal.batched:
                    tensor_shape = tensor_shape[1:]
                    concrete_fields = [input_field_concretizer(requires_grad, tensor_shape, seal)
                                       for _ in range(batch_num)]
                else:
                    concrete_fields = input_field_concretizer(requires_grad, tensor_shape, seal)
                input_concrete_fields.append(concrete_fields)

            intermediate_concrete_fields: List[Union[ConcreteField, List[ConcreteField]]] = []
            for tensor_shape, seal in zip(concrete_intermediate_shapes, intermediate_seals):
                if seal.batched:
                    tensor_shape = tensor_shape[1:]
                    concrete_fields = [other_field_concretizer(tensor_shape, seal) for _ in range(batch_num)]
                else:
                    concrete_fields = other_field_concretizer(tensor_shape, seal)
                intermediate_concrete_fields.append(concrete_fields)

            output_concrete_fields: List[Union[ConcreteField, List[ConcreteField]]] = []
            for tensor_shape, seal in zip(concrete_output_shapes, output_seals):
                if seal.batched:
                    tensor_shape = tensor_shape[1:]
                    concrete_fields = [other_field_concretizer(tensor_shape, seal) for _ in range(batch_num)]
                else:
                    concrete_fields = other_field_concretizer(tensor_shape, seal)
                output_concrete_fields.append(concrete_fields)

            scf = TubeFunc.select_concrete_field
            output_tensor_batches = []
            for batch_idx in range(batch_num):
                concrete_input_field_batch = scf(input_seals, input_concrete_fields, batch_idx)
                concrete_intermediate_field_batch = scf(intermediate_seals, intermediate_concrete_fields, batch_idx)
                concrete_output_field_batch = scf(output_seals, output_concrete_fields, batch_idx)
                seal_name_to_concrete_fields = {
                    seal.name: concrete_field
                    for seal, concrete_field in
                    zip(input_seals + intermediate_seals + output_seals,
                        concrete_input_field_batch + concrete_intermediate_field_batch + concrete_output_field_batch)
                }
                input_tensor_batch = TubeFunc.select_tensor(input_seals, input_tensors, batch_idx)
                for tensor, concrete_input_field in zip(input_tensor_batch, concrete_input_field_batch):
                    concrete_input_field.from_tensor(tensor)
                for kernel_bundle in tube.kernel_bundles:
                    kernel_bundle.forward(seal_name_to_concrete_fields)
                output_tensors = list(ocf.to_tensor().requires_grad_(s.requires_grad)
                                      for s, ocf in zip(output_seals, concrete_output_field_batch))
                output_tensor_batches.append(output_tensors)

            output_tensors = []
            for output_idx in range(len(output_seals)):
                tensors = [output_tensor_batches[batch_idx][output_idx] for batch_idx in range(batch_num)]
                output_tensors.append(torch.stack(tensors, dim=0))

            output_tensors = tuple(output_tensors)
=======
        concrete_input_shapes, concrete_intermediate_shapes, concrete_output_shapes = unify_and_concretize_shapes(
            input_tensor_shapes, tube.input_placeholders,
            tube.intermediate_field_placeholders,
            tube.output_placeholders)
        input_field_concretizer = partial(TubeFunc.concretize, device, fb)
        input_concrete_fields: List[Tuple[Seal, ConcreteField]] = list(map(input_field_concretizer,
                                                                           map(lambda x: x.requires_grad,
                                                                               input_tensors),
                                                                           concrete_input_shapes,
                                                                           tube.input_placeholders))
        other_field_concretize = partial(TubeFunc.concretize, device, fb, None)
        intermediate_concrete_fields: List[Tuple[Seal, ConcreteField]] = list(
            map(other_field_concretize, concrete_intermediate_shapes, tube.intermediate_field_placeholders))
        output_concrete_fields: List[Tuple[Seal, ConcreteField]] = list(
            map(other_field_concretize, concrete_output_shapes, tube.output_placeholders))
        seal_name_to_concrete_fields = {
            seal.name: concrete_field
            for seal, concrete_field in input_concrete_fields + intermediate_concrete_fields + output_concrete_fields
        }

        snode = fb.finalize()
        for _, field in intermediate_concrete_fields + output_concrete_fields:
            field.clear_field()

        for tensor, (_, concrete_input_field) in zip(input_tensors, input_concrete_fields):
            concrete_input_field.from_tensor(tensor)

        for kernel_bundle in tube.kernel_bundles:
            kernel_bundle.forward(seal_name_to_concrete_fields)

        output_tensors = tuple(ocf.to_tensor().requires_grad_(s.requires_grad) for s, ocf in output_concrete_fields)
>>>>>>> 30bb0544

        ctx.input_concrete_fields = input_concrete_fields
        ctx.intermediate_concrete_fields = intermediate_concrete_fields
        ctx.output_concrete_fields = output_concrete_fields
<<<<<<< HEAD
        ctx.intermediate_concrete_fields = intermediate_concrete_fields
        ctx.batch_num = batch_num
        ctx.tube = tube
=======
        ctx.seal_name_to_concrete_fields = seal_name_to_concrete_fields
        ctx.kernel_bundles = tube.kernel_bundles
        ctx.snode = SNode(snode)  # not used in backward() but important to auto clean memory
>>>>>>> 30bb0544
        ctx.mark_non_differentiable(*filter(lambda x: not x.requires_grad, output_tensors))
        if len(output_tensors) == 1:
            return output_tensors[0]
        else:
            return output_tensors

    @staticmethod
    @once_differentiable
    def backward(ctx: Any, *grad_outputs: torch.Tensor) -> Any:
<<<<<<< HEAD
        tube: Tube = ctx.tube
        batch_num = ctx.batch_num
        input_seals = tube.input_placeholders
        output_seals = tube.output_placeholders
        intermediate_seals = tube.intermediate_field_placeholders
        input_concrete_fields = ctx.input_concrete_fields
        intermediate_concrete_fields = ctx.intermediate_concrete_fields
        output_concrete_fields = ctx.output_concrete_fields
        if batch_num is None:
            for grad_tensor, output_concrete_field in zip(grad_outputs, output_concrete_fields):
                if output_concrete_field.requires_grad:
                    output_concrete_field.grad_from_tensor(grad_tensor)
            seal_name_to_concrete_fields = {
                seal.name: concrete_field
                for seal, concrete_field in
                zip(input_seals + intermediate_seals + output_seals,
                    input_concrete_fields + intermediate_concrete_fields + output_concrete_fields)
            }
            for kernel_bundle in reversed(tube.kernel_bundles):
                kernel_bundle.backward(seal_name_to_concrete_fields)

            gradient_tensors = [None]
            for input_concrete_field in input_concrete_fields:
                if input_concrete_field.requires_grad:
                    gradient_tensors.append(input_concrete_field.grad_to_tensor())
                else:
                    gradient_tensors.append(None)
            return tuple(gradient_tensors)
        else:
            scf = TubeFunc.select_concrete_field
            gradients = []
            for batch_idx in range(batch_num):
                grad_output_batch = TubeFunc.select_tensor(output_seals, grad_outputs, batch_idx)
                output_concrete_field_batch = scf(output_seals, output_concrete_fields, batch_idx)
                for grad_tensor, output_concrete_field in zip(grad_output_batch, output_concrete_field_batch):
                    if output_concrete_field.requires_grad:
                        output_concrete_field.grad_from_tensor(grad_tensor)
                input_concrete_field_batch = scf(input_seals, input_concrete_fields, batch_idx)
                intermediate_concrete_field_batch = scf(intermediate_seals, intermediate_concrete_fields, batch_idx)
                seal_name_to_concrete_fields = {
                    seal.name: concrete_field
                    for seal, concrete_field in
                    zip(input_seals + intermediate_seals + output_seals,
                        input_concrete_field_batch + intermediate_concrete_field_batch + output_concrete_field_batch)
                }
                for kernel_bundle in reversed(tube.kernel_bundles):
                    kernel_bundle.backward(seal_name_to_concrete_fields)
                grad_tensor_batch = []
                for input_concrete_field in input_concrete_field_batch:
                    if input_concrete_field.requires_grad:
                        grad_tensor_batch.append(input_concrete_field.grad_to_tensor())
                    else:
                        grad_tensor_batch.append(None)
                gradients.append(grad_tensor_batch)

            input_grads = [None]
            for input_idx, input_seal in enumerate(input_seals):
                grad_per_input = [gradients[batch_idx][input_idx] for batch_idx in range(batch_num)]
                if any(map(lambda x: x is None, grad_per_input)):
                    input_grads.append(None)
                else:
                    if input_seal.batched:
                        input_grads.append(torch.stack(grad_per_input, dim=0))
                    else:
                        input_grads.append(torch.stack(grad_per_input, dim=0).sum(dim=0))
=======
        for grad_tensor, (_, output_concrete_field) in zip(grad_outputs, ctx.output_concrete_fields):
            if output_concrete_field.requires_grad:
                output_concrete_field.grad_from_tensor(grad_tensor)

        for _, field in ctx.intermediate_concrete_fields + ctx.input_concrete_fields:
            field.clear_grad()

        for kernel_bundle in reversed(ctx.kernel_bundles):
            kernel_bundle.backward(ctx.seal_name_to_concrete_fields)
>>>>>>> 30bb0544

            return tuple(input_grads)<|MERGE_RESOLUTION|>--- conflicted
+++ resolved
@@ -85,15 +85,8 @@
         assert all(map(lambda x: isinstance(x, int), concrete_tensor_shape))
         if field_manager is None:
             field_manager = DefaultFieldManager(dtype, complex_dtype, device)
-<<<<<<< HEAD
-        snode_handle, field = field_manager.construct_field(concrete_tensor_shape, requires_grad)
-        assert field is not None and snode_handle is not None
-        if requires_grad:
-            field.grad.fill(0)  # Fix uninitialized memory rooted in Taichi
-=======
         field = field_manager.construct_field(fields_builder, concrete_tensor_shape, requires_grad)
         self.fb = fields_builder
->>>>>>> 30bb0544
         self.complex_dtype: bool = complex_dtype
         self.field: Union[ScalarField, MatrixField] = field
         self.device: torch.device = device
@@ -403,15 +396,9 @@
                    fields_builder: ti.FieldsBuilder,
                    needs_grad: bool,
                    concrete_shape: Tuple[int, ...],
-<<<<<<< HEAD
                    seal: Seal) -> ConcreteField:
-        concrete_field = seal.concretize(concrete_shape, device, needs_grad)
+        concrete_field = seal.concretize(concrete_shape, fields_builder, device, needs_grad)
         return concrete_field
-=======
-                   seal: Seal) -> Tuple[Seal, ConcreteField]:
-        concrete_field = seal.concretize(concrete_shape, fields_builder, device, needs_grad)
-        return seal, concrete_field
->>>>>>> 30bb0544
 
     @staticmethod
     def forward(ctx, tube: Tube, *input_tensors: torch.Tensor):
@@ -425,12 +412,11 @@
 
         fb = ti.FieldsBuilder()
         input_tensor_shapes = list(map(lambda x: x.shape, input_tensors))
-<<<<<<< HEAD
         concrete_input_shapes, concrete_intermediate_shapes, concrete_output_shapes, batch_num = unify_and_concretize_shapes(
             input_tensor_shapes,
             input_seals, intermediate_seals, output_seals)
-        input_field_concretizer = partial(TubeFunc.concretize, device)
-        other_field_concretizer = partial(TubeFunc.concretize, device, None)
+        input_field_concretizer = partial(TubeFunc.concretize, device, fb)
+        other_field_concretizer = partial(TubeFunc.concretize, device, fb, None)
         if batch_num is None:
             input_concrete_fields: List[Union[ConcreteField, List[ConcreteField]]] = list(
                 map(input_field_concretizer,
@@ -447,6 +433,9 @@
                 zip(input_seals + intermediate_seals + output_seals,
                     input_concrete_fields + intermediate_concrete_fields + output_concrete_fields)
             }
+            snode = fb.finalize()
+            for field in intermediate_concrete_fields + output_concrete_fields:
+                field.clear_field()
 
             for tensor, concrete_input_field in zip(input_tensors, input_concrete_fields):
                 concrete_input_field.from_tensor(tensor)
@@ -487,6 +476,7 @@
                     concrete_fields = other_field_concretizer(tensor_shape, seal)
                 output_concrete_fields.append(concrete_fields)
 
+            snode = fb.finalize()
             scf = TubeFunc.select_concrete_field
             output_tensor_batches = []
             for batch_idx in range(batch_num):
@@ -499,6 +489,8 @@
                     zip(input_seals + intermediate_seals + output_seals,
                         concrete_input_field_batch + concrete_intermediate_field_batch + concrete_output_field_batch)
                 }
+                for field in concrete_intermediate_field_batch + concrete_output_field_batch:
+                    field.clear_field()
                 input_tensor_batch = TubeFunc.select_tensor(input_seals, input_tensors, batch_idx)
                 for tensor, concrete_input_field in zip(input_tensor_batch, concrete_input_field_batch):
                     concrete_input_field.from_tensor(tensor)
@@ -514,52 +506,13 @@
                 output_tensors.append(torch.stack(tensors, dim=0))
 
             output_tensors = tuple(output_tensors)
-=======
-        concrete_input_shapes, concrete_intermediate_shapes, concrete_output_shapes = unify_and_concretize_shapes(
-            input_tensor_shapes, tube.input_placeholders,
-            tube.intermediate_field_placeholders,
-            tube.output_placeholders)
-        input_field_concretizer = partial(TubeFunc.concretize, device, fb)
-        input_concrete_fields: List[Tuple[Seal, ConcreteField]] = list(map(input_field_concretizer,
-                                                                           map(lambda x: x.requires_grad,
-                                                                               input_tensors),
-                                                                           concrete_input_shapes,
-                                                                           tube.input_placeholders))
-        other_field_concretize = partial(TubeFunc.concretize, device, fb, None)
-        intermediate_concrete_fields: List[Tuple[Seal, ConcreteField]] = list(
-            map(other_field_concretize, concrete_intermediate_shapes, tube.intermediate_field_placeholders))
-        output_concrete_fields: List[Tuple[Seal, ConcreteField]] = list(
-            map(other_field_concretize, concrete_output_shapes, tube.output_placeholders))
-        seal_name_to_concrete_fields = {
-            seal.name: concrete_field
-            for seal, concrete_field in input_concrete_fields + intermediate_concrete_fields + output_concrete_fields
-        }
-
-        snode = fb.finalize()
-        for _, field in intermediate_concrete_fields + output_concrete_fields:
-            field.clear_field()
-
-        for tensor, (_, concrete_input_field) in zip(input_tensors, input_concrete_fields):
-            concrete_input_field.from_tensor(tensor)
-
-        for kernel_bundle in tube.kernel_bundles:
-            kernel_bundle.forward(seal_name_to_concrete_fields)
-
-        output_tensors = tuple(ocf.to_tensor().requires_grad_(s.requires_grad) for s, ocf in output_concrete_fields)
->>>>>>> 30bb0544
 
         ctx.input_concrete_fields = input_concrete_fields
         ctx.intermediate_concrete_fields = intermediate_concrete_fields
         ctx.output_concrete_fields = output_concrete_fields
-<<<<<<< HEAD
-        ctx.intermediate_concrete_fields = intermediate_concrete_fields
         ctx.batch_num = batch_num
         ctx.tube = tube
-=======
-        ctx.seal_name_to_concrete_fields = seal_name_to_concrete_fields
-        ctx.kernel_bundles = tube.kernel_bundles
-        ctx.snode = SNode(snode)  # not used in backward() but important to auto clean memory
->>>>>>> 30bb0544
+        ctx.snode = SNode(snode)
         ctx.mark_non_differentiable(*filter(lambda x: not x.requires_grad, output_tensors))
         if len(output_tensors) == 1:
             return output_tensors[0]
@@ -569,7 +522,6 @@
     @staticmethod
     @once_differentiable
     def backward(ctx: Any, *grad_outputs: torch.Tensor) -> Any:
-<<<<<<< HEAD
         tube: Tube = ctx.tube
         batch_num = ctx.batch_num
         input_seals = tube.input_placeholders
@@ -588,6 +540,8 @@
                 zip(input_seals + intermediate_seals + output_seals,
                     input_concrete_fields + intermediate_concrete_fields + output_concrete_fields)
             }
+            for field in intermediate_concrete_fields + input_concrete_fields:
+                field.clear_grad()
             for kernel_bundle in reversed(tube.kernel_bundles):
                 kernel_bundle.backward(seal_name_to_concrete_fields)
 
@@ -615,6 +569,8 @@
                     zip(input_seals + intermediate_seals + output_seals,
                         input_concrete_field_batch + intermediate_concrete_field_batch + output_concrete_field_batch)
                 }
+                for field in intermediate_concrete_field_batch + input_concrete_field_batch:
+                    field.clear_grad()
                 for kernel_bundle in reversed(tube.kernel_bundles):
                     kernel_bundle.backward(seal_name_to_concrete_fields)
                 grad_tensor_batch = []
@@ -635,16 +591,5 @@
                         input_grads.append(torch.stack(grad_per_input, dim=0))
                     else:
                         input_grads.append(torch.stack(grad_per_input, dim=0).sum(dim=0))
-=======
-        for grad_tensor, (_, output_concrete_field) in zip(grad_outputs, ctx.output_concrete_fields):
-            if output_concrete_field.requires_grad:
-                output_concrete_field.grad_from_tensor(grad_tensor)
-
-        for _, field in ctx.intermediate_concrete_fields + ctx.input_concrete_fields:
-            field.clear_grad()
-
-        for kernel_bundle in reversed(ctx.kernel_bundles):
-            kernel_bundle.backward(ctx.seal_name_to_concrete_fields)
->>>>>>> 30bb0544
 
             return tuple(input_grads)