import taichi as ti
import torch
from taichi.lang.impl import axes
from typing import Optional, Callable, Union, Tuple, List, Iterable, Dict, Any
from .utils import to_taichi_type, need_auto_clearing_fields, TiDataType
from taichi.lang.field import ScalarField
from taichi.lang.matrix import MatrixField
from functools import partial

from .utils import is_kernel, autofill_kernel_name_available
from .auxiliary import FieldManager, SNode, DimensionCalculator


<<<<<<< HEAD
class DefaultFieldManager(FieldManager):
    """
    Default field manager which layouts data in tensors by constructing fields
    with the ordinary multidimensional array layout
    """

    def __init__(self,
                 dtype: TiDataType,
                 complex_dtype: bool,
                 device: torch.device):
        self.dtype: TiDataType = dtype
        self.complex_dtype: bool = complex_dtype
        self.device: torch.device = device

    def construct_field(self,
                        fields_builder: ti.FieldsBuilder,
                        concrete_tensor_shape: Tuple[int, ...],
                        needs_grad: bool) -> Union[ScalarField, MatrixField]:
        assert not fields_builder.finalized
        if self.complex_dtype:
            field = ti.Vector.field(2, dtype=self.dtype, needs_grad=needs_grad)
        else:
            field = ti.field(self.dtype, needs_grad=needs_grad)

        if needs_grad:
            fields_builder \
                .dense(axes(*range(len(concrete_tensor_shape))), concrete_tensor_shape) \
                .place(field, field.grad)
        else:
            fields_builder.dense(axes(*range(len(concrete_tensor_shape))), concrete_tensor_shape).place(field)
        return field

    def to_tensor(self, field: Union[ScalarField, MatrixField]) -> torch.Tensor:
        tensor = field.to_torch(device=self.device)
        if self.complex_dtype:
            tensor = torch.view_as_complex(tensor)
        return tensor

    def grad_to_tensor(self, grad_field: Union[ScalarField, MatrixField]) -> torch.Tensor:
        tensor = grad_field.to_torch(device=self.device)
        if self.complex_dtype:
            tensor = torch.view_as_complex(tensor)
        return tensor

    def from_tensor(self, field: Union[ScalarField, MatrixField], tensor: torch.Tensor):
        if self.complex_dtype:
            tensor = torch.view_as_real(tensor)
        field.from_torch(tensor)

    def grad_from_tensor(self, grad_field: Union[ScalarField, MatrixField], tensor: torch.Tensor):
        if self.complex_dtype:
            tensor = torch.view_as_real(tensor)
        grad_field.from_torch(tensor)


class ConcreteField:
    """
    An extension of Taichi fields with auto deconstruction
    """

    def __init__(self,
                 dtype: TiDataType,
                 concrete_tensor_shape: Tuple[int, ...],
                 field_manager: FieldManager,
                 fields_builder: ti.FieldsBuilder,
                 complex_dtype: bool,
                 requires_grad: bool,
                 device: torch.device,
                 name: str):
        assert all(map(lambda x: isinstance(x, int), concrete_tensor_shape))
        if field_manager is None:
            field_manager = DefaultFieldManager(dtype, complex_dtype, device)
        field = field_manager.construct_field(fields_builder, concrete_tensor_shape, requires_grad)
        self.fb = fields_builder
        self.complex_dtype: bool = complex_dtype
        self.field: Union[ScalarField, MatrixField] = field
        self.device: torch.device = device
        self.name: str = name
        self.field_manager: FieldManager = field_manager
        self.requires_grad: bool = requires_grad

    def clear_grad(self):
        assert self.fb.finalized
        if self.requires_grad:
            self.field.grad.fill(0)

    def clear_field(self):
        assert self.fb.finalized
        self.field.fill(0)

    def to_tensor(self) -> torch.Tensor:
        return self.field_manager.to_tensor(self.field)

    def grad_to_tensor(self) -> torch.Tensor:
        return self.field_manager.grad_to_tensor(self.field.grad)

    def from_tensor(self, tensor):
        self.field_manager.from_tensor(self.field, tensor)

    def grad_from_tensor(self, tensor):
        self.field_manager.grad_from_tensor(self.field.grad, tensor)


class Seal:

    def __init__(self, dtype: Union[TiDataType, torch.dtype],
                 *dims: int,
                 shape_calc: Optional[Union[Callable, DimensionCalculator]] = None,
                 field_manager: Optional[FieldManager] = None,
                 requires_grad: Optional[bool] = None,
                 name: Optional[str] = None):
        assert dtype is not None, "dtype must not be None"
        if shape_calc is None:
            # validate dims
            if len(dims) > 0:  # if it is not a scalar, further check
                if dims[0] is None:
                    for i in range(1, len(dims)):
                        assert dims[i] is not None, "Only the leading dimension can be None (i.e. the batch dimension)"
                else:
                    for i in range(len(dims)):
                        assert dims[i] is not None, "Only the leading dimension can be None (i.e. the batch dimension)"

            for i in dims:
                assert i != 0, f"Dimension cannot be 0, got {dims}"

            self.dims: Optional[Tuple[int, ...]] = dims
            self.dims_calc: Optional[Union[Callable, DimensionCalculator]] = None
        else:
            self.dims: Optional[Tuple[int, ...]] = None
            self.dims_calc: Union[Callable, DimensionCalculator] = shape_calc

        self.complex_dtype = dtype == torch.cfloat or dtype == torch.cdouble
        if self.complex_dtype:
            dtype = ti.f32 if dtype == torch.cfloat else ti.f64
        self.dtype: TiDataType = to_taichi_type(dtype) if dtype is not None else dtype
        self.field_manager: FieldManager = field_manager
        self.batched: Optional[bool] = None
        self.name: str = name
        self.requires_grad: bool = requires_grad

    def concretize(self, concrete_shape: Tuple[int, ...],
                   fields_builder: ti.FieldsBuilder,
                   device: torch.device,
                   needs_grad: bool) -> ConcreteField:
        return ConcreteField(self.dtype, concrete_shape,
                             self.field_manager, fields_builder,
                             self.complex_dtype,
                             needs_grad if self.requires_grad is None else self.requires_grad,
                             device, self.name)

    def calc_dimensions(self,
                        input_tensor_dimensions: Dict[str, Tuple[int, ...]],
                        input_tensor_shapes: Dict[str, Tuple[int, ...]]) -> Tuple[int, ...]:
        assert self.dims_calc is not None
        if isinstance(self.dims_calc, DimensionCalculator):
            dimensions = self.dims_calc.calc_dimension(self.name, input_tensor_dimensions, input_tensor_shapes)
        else:
            dimensions = self.dims_calc(self.name, input_tensor_dimensions, input_tensor_shapes)

        self.batched = len(dimensions) > 0 and dimensions[0] is None
        return dimensions


class TubeKernelBundle:
    """
    Extension of Taichi kernel
    """

    def __init__(self, kernel: Callable, name: Optional[str], seals: List[Seal], extra_args: Tuple[Any, ...]):
        self.kernel: Callable = kernel
        self.name: str = kernel.__name__ if name is None else name
        self.seals: List[Seal] = seals
        self.seal_names: List[str] = [s.name for s in seals]
        self.extra_args: Tuple[Any, ...] = extra_args

    def forward(self, seal_name_to_concrete_field: Dict[str, ConcreteField]):
        concrete_fields = map(lambda seal_name: seal_name_to_concrete_field[seal_name], self.seal_names)
        ti_fields = tuple(map(lambda x: x.field, concrete_fields))
        self.kernel(*(ti_fields + self.extra_args))

    def backward(self, seal_name_to_concrete_field: Dict[str, ConcreteField]):
        concrete_fields = map(lambda seal_name: seal_name_to_concrete_field[seal_name], self.seal_names)
        ti_fields = tuple(map(lambda x: x.field, concrete_fields))
        self.kernel.grad(*(ti_fields + self.extra_args))


=======
>>>>>>> 7cf242d3
class Tube(torch.nn.Module):
    """
    Self-managed Taichi-PyTorch adapter
    """

    def __init__(self,
                 device: Optional[torch.device] = None,
                 persistent_field: bool = True,
                 enable_backward: bool = True):
        """
        Init a tube

        @param device: Optional, torch.device tensors are on, if it's None, the device is determined by input tensors
        @param persistent_field: whether or not to save fields during forward pass.
        If True, created fields will not be destroyed until compute graph is cleaned,
        otherwise they will be destroyed right after forward pass is done and re-created in backward pass.
        Having two modes is due to Taichi's performance issue, see https://github.com/taichi-dev/taichi/pull/4356
        @param enable_backward: whether or not to enable backward gradient computation, disable it will have performance
        improvement in forward pass, but attempting to do backward computation will cause runtime error.
        """
        super().__init__()
        self.input_placeholders: List[Seal] = []
        self.output_placeholders: List[Seal] = []
        self.intermediate_field_placeholders: List[Seal] = []
        self.seals: Dict[str, Seal] = {}
        self.device: Optional[torch.device] = device
        self._finished: bool = False
        self.batched: bool = False
        self.kernel_bundle_dict: Dict[str, TubeKernelBundle] = {}
        if not enable_backward:
            func = EagerTubeFunc
        else:
            if persistent_field:
                func = PersistentTubeFunc
            else:
                func = EagerTubeFunc
        self.func: torch.autograd.Function = func
        self.enable_backward: bool = enable_backward

    def register_input_tensor(self,
                              dims: Iterable[Union[int, None]],
                              dtype: torch.dtype,
                              name: str,
                              requires_grad: Optional[bool] = None,
                              field_manager: Optional[FieldManager] = None):
        """
        Register an input tensor
        @param dims: dims can contain `None`, positive and negative numbers,
        for restrictions and requirements, see README
        @param dtype: torch data type
        @param name: name of the tensor and corresponding field
        @param requires_grad: optional, if it's None, it will be determined by input tensor
        @param field_manager: customized field manager, if it's None, a DefaultFieldManger will be used
        """
        assert not self._finished, "Try to register input tensor after .finish()"
        assert dtype is not None, "dtype cannot be None"
        assert isinstance(dtype, torch.dtype)
        assert name is not None, "name cannot be None"
        assert name not in self.seals, "name registered"
        seal = Seal(dtype, *dims,
                    field_manager=field_manager,
                    requires_grad=requires_grad,
                    name=name)
        seal.batched = len(dims) > 0 and dims[0] is None
        self.batched = self.batched or seal.batched
        self.input_placeholders.append(seal)
        self.seals[name] = seal
        return self

    def register_output_tensor(self,
                               dims_or_calc: Union[
                                   Union[Tuple[Union[int, None]], List[Union[int, None]]],
                                   Union[Callable, DimensionCalculator]],
                               dtype: torch.dtype,
                               name: str,
                               requires_grad: bool,
                               field_manager: Optional[FieldManager] = None):
        """
        Register an output tensor
        @param dims_or_calc: dims can contain `None`, positive and negative numbers,
        for restrictions and requirements, see README; Or DimensionCalculator instance or a function can be passed
        to dynamically calculate dimensions
        @param dtype: torch data type
        @param name: name of the tensor and corresponding field
        @param dims: dims can contain `None`, positive and negative numbers,
        for restrictions and requirements, see README
        @param dim_calc: DimensionCalculator instance or a function
        @param requires_grad: if the output requires gradients
        @param field_manager: customized field manager, if it's None, a DefaultFieldManger will be used
        """
        # TODO: update doc about dims
        assert not self._finished, "Try to register output tensor after .finish()"
        assert dtype is not None, "dtype cannot be None"
        assert isinstance(dtype, torch.dtype)
        assert name is not None, "name cannot be None"
        assert name not in self.seals, "name registered"
        assert requires_grad is not None, "requires_grad cannot be None when registering an output tensor"
        if isinstance(dims_or_calc, (Callable, DimensionCalculator)):  # calculator
            seal = Seal(dtype,
                        shape_calc=dims_or_calc,
                        field_manager=field_manager,
                        requires_grad=requires_grad,
                        name=name)
        elif isinstance(dims_or_calc, (Tuple, List)):  # explicit dims
            assert not any(map(lambda d: d == -1, dims_or_calc)), \
                "Dim = -1 is not allowed when registering output tensors but only registering input tensors"
            seal = Seal(dtype, *dims_or_calc,
                        field_manager=field_manager,
                        requires_grad=requires_grad,
                        name=name)
            seal.batched = len(dims_or_calc) > 0 and dims_or_calc[0] is None
        else:
            raise Exception(f"Invalid dims_or_calc of type {type(dims_or_calc)}")

        self.output_placeholders.append(seal)
        self.seals[name] = seal
        return self

    def register_intermediate_field(self,
                                    dims_or_calc: Union[
                                        Union[Tuple[Union[int, None]], List[Union[int, None]]],
                                        Union[Callable, DimensionCalculator]],
                                    ti_dtype: TiDataType,
                                    name: str,
                                    needs_grad: bool,
                                    field_manager: Optional[FieldManager] = None):
        """
        Register an intermediate field,
        which can be useful if multiple kernels are used and intermediate results between kernels are stored

        @param dims_or_calc: dims can contain `None`, positive and negative numbers,
        for restrictions and requirements, see README; Or DimensionCalculator instance or a function can be passed
        to dynamically calculate dimensions
        @param ti_dtype: taichi data type
        @param name: name of the field
        @param needs_grad: if the field needs gradients.
        @param dims: dims can contain `None`, positive and negative numbers,
        for restrictions and requirements, see README
        @param dim_calc: DimensionCalculator instance or a function
        @param field_manager: customized field manager, if it's None, a DefaultFieldManger will be used
        """
        assert not self._finished, "Try to register intermediate field after .finish()"
        assert ti_dtype is not None, "dtype cannot be None"
        assert isinstance(ti_dtype, TiDataType)
        assert name is not None, "name cannot be None"
        assert name not in self.seals, "name registered"
        assert needs_grad is not None, "requires_grad cannot be None when registering an intermediate field"
        if isinstance(dims_or_calc, (Callable, DimensionCalculator)):  # calculator
            seal = Seal(ti_dtype,
                        shape_calc=dims_or_calc,
                        field_manager=field_manager,
                        requires_grad=needs_grad,
                        name=name)
        elif isinstance(dims_or_calc, (Tuple, List)):  # explicit dims
            assert not any(map(lambda d: d == -1, dims_or_calc)), \
                "Dim = -1 is not allowed when registering intermediate fields but only registering input tensors"
            seal = Seal(ti_dtype, *dims_or_calc,
                        field_manager=field_manager,
                        requires_grad=needs_grad,
                        name=name)
            seal.batched = len(dims_or_calc) > 0 and dims_or_calc[0] is None
        else:
            raise Exception(f"Invalid dims_or_calc of type {type(dims_or_calc)}")
        self.intermediate_field_placeholders.append(seal)
        self.seals[name] = seal
        return self

    def register_kernel(self, kernel: Callable, tensor_names: List[str], *extra_args: Any, name: Optional[str] = None):
        """
        Register a Taichi kernel

        @param kernel: Taichi kernel. For requirements, see README
        @param tensor_names: the names of registered tensors that are to be used in this kernel
        @param extra_args: any extra arguments passed to the kernel
        @param name: name of this kernel, if it's None, it will be kernel.__name__
        """
        assert not self._finished, "Try to register kernel after .finish()"
        assert is_kernel(kernel), "Passed function is not a Taichi kernel"
        assert autofill_kernel_name_available(kernel) or name is not None, \
            "kernel has no __name__, please update your Taichi or specify its name"
        assert all(map(lambda x: isinstance(x, str), tensor_names)), "arg_names must be strings"
        not_registered_names = list(filter(lambda x: x not in self.seals, tensor_names))
        assert len(not_registered_names) == 0, f"Some names are not registered: {not_registered_names}"
        seals = list(map(lambda x: self.seals[x], tensor_names))
        kernel_bundle = TubeKernelBundle(kernel, name, seals, extra_args)
        assert kernel_bundle.name not in self.kernel_bundle_dict, \
            f"Kernel with name {kernel_bundle.name} already registered"
        self.kernel_bundle_dict[kernel_bundle.name] = kernel_bundle
        return self

    def set_kernel_extra_args(self, kernel: Union[Callable, str], *extra_args: Any):
        """
        Set args for a kernel
        @param kernel: kernel function or its name
        @param extra_args: extra kernel arguments
        """
        if isinstance(kernel, str):
            kernel_name = kernel
        else:
            kernel_name = kernel.__name__
        assert kernel_name in self.kernel_bundle_dict, \
            f"Kernel with name {kernel_name} not found, please register it first"
        old_kernel_bundle = self.kernel_bundle_dict[kernel_name]
        self.kernel_bundle_dict[kernel_name] = TubeKernelBundle(old_kernel_bundle.kernel,
                                                                old_kernel_bundle.name,
                                                                old_kernel_bundle.seals,
                                                                extra_args)

    def finish(self):
        """
        Finish all registrations
        """
        if self._finished:
            return self
        assert len(self.input_placeholders) > 0, "Must register at least 1 input field"
        assert len(self.output_placeholders) > 0, "Must register at least 1 output field"
<<<<<<< HEAD
        assert len(self.kernel_bundles) > 0, "Must register at least 1 kernel"
=======
        assert len(self.kernel_bundle_dict) > 0, "Must register at least 1 kernel"
        if self.batched:
            for output_seal in self.output_placeholders:
                assert output_seal.batched, \
                    "Already registered batched inputs, so outputs should also be batched, " \
                    "which means dims[0] must be None"
>>>>>>> 7cf242d3
        # neg dim check
        neg_dims = {-1}
        for ip in self.input_placeholders:
            for d in ip.dims:
                if d is not None and d < 0:
                    neg_dims.add(d)

        for placeholder in self.intermediate_field_placeholders + self.output_placeholders:
            for d in placeholder.dims:
                if d is not None and d < 0 and d not in neg_dims:
                    raise Exception(f"Dimension={d} in {placeholder.name} is not registered in any input tensors")
        self._finished = True
        return self

    def forward(self, *input_tensors: torch.Tensor):
        return self.func.apply(self, list(self.kernel_bundle_dict.values()), *input_tensors)

    from taichi import __version__ as ti_version
    if ti_version < (1, 1, 3):
        import warnings
        warnings.warn(f"You are using Taichi = {ti_version[0]}.{ti_version[1]}.{ti_version[2]} "
                      f"older than the recommended Taichi = 1.1.3. "
                      f"Using Tube with old Taichi may suffer from performance downgrade. "
                      f"See Stannum issue #9 for more information.",
                      stacklevel=2)


class DefaultFieldManager(FieldManager):
    """
    Default field manager which layouts data in tensors by constructing fields
    with the ordinary multidimensional array layout
    """

    def __init__(self,
                 dtype: TiDataType,
                 complex_dtype: bool,
                 device: torch.device):
        self.dtype: TiDataType = dtype
        self.complex_dtype: bool = complex_dtype
        self.device: torch.device = device

    def construct_field(self,
                        fields_builder: ti.FieldsBuilder,
                        concrete_tensor_shape: Tuple[int, ...],
                        needs_grad: bool) -> Union[ScalarField, MatrixField]:
        assert not fields_builder.finalized
        if self.complex_dtype:
            field = ti.Vector.field(2, dtype=self.dtype, needs_grad=needs_grad)
        else:
            field = ti.field(self.dtype, needs_grad=needs_grad)

        if needs_grad:
            fields_builder \
                .dense(axes(*range(len(concrete_tensor_shape))), concrete_tensor_shape) \
                .place(field, field.grad)
        else:
            fields_builder.dense(axes(*range(len(concrete_tensor_shape))), concrete_tensor_shape).place(field)
        return field

    def to_tensor(self, field: Union[ScalarField, MatrixField]) -> torch.Tensor:
        tensor = field.to_torch(device=self.device)
        if self.complex_dtype:
            tensor = torch.view_as_complex(tensor)
        return tensor

    def grad_to_tensor(self, grad_field: Union[ScalarField, MatrixField]) -> torch.Tensor:
        tensor = grad_field.to_torch(device=self.device)
        if self.complex_dtype:
            tensor = torch.view_as_complex(tensor)
        return tensor

    def from_tensor(self, field: Union[ScalarField, MatrixField], tensor: torch.Tensor):
        if self.complex_dtype:
            tensor = torch.view_as_real(tensor)
        field.from_torch(tensor)

    def grad_from_tensor(self, grad_field: Union[ScalarField, MatrixField], tensor: torch.Tensor):
        if self.complex_dtype:
            tensor = torch.view_as_real(tensor)
        grad_field.from_torch(tensor)


class ConcreteField:
    """
    An extension of Taichi fields with auto deconstruction
    """

    def __init__(self,
                 dtype: TiDataType,
                 concrete_tensor_shape: Tuple[int, ...],
                 field_manager: FieldManager,
                 fields_builder: ti.FieldsBuilder,
                 complex_dtype: bool,
                 requires_grad: bool,
                 device: torch.device,
                 name: str):
        assert all(map(lambda x: isinstance(x, int), concrete_tensor_shape))
        if field_manager is None:
            field_manager = DefaultFieldManager(dtype, complex_dtype, device)
        field = field_manager.construct_field(fields_builder, concrete_tensor_shape, requires_grad)
        self.fb = fields_builder
        self.complex_dtype: bool = complex_dtype
        self.field: Union[ScalarField, MatrixField] = field
        self.device: torch.device = device
        self.name: str = name
        self.field_manager: FieldManager = field_manager
        self.requires_grad: bool = requires_grad

    def clear_grad(self):
        assert self.fb.finalized
        if self.requires_grad:
            self.field.grad.fill(0)

    def clear_field(self):
        assert self.fb.finalized
        self.field.fill(0)

    def to_tensor(self) -> torch.Tensor:
        return self.field_manager.to_tensor(self.field)

    def grad_to_tensor(self) -> torch.Tensor:
        return self.field_manager.grad_to_tensor(self.field.grad)

    def from_tensor(self, tensor):
        self.field_manager.from_tensor(self.field, tensor)

    def grad_from_tensor(self, tensor):
        self.field_manager.grad_from_tensor(self.field.grad, tensor)


class Seal:

    def __init__(self, dtype: Union[TiDataType, torch.dtype],
                 *dims: int,
                 field_manager: Optional[FieldManager] = None,
                 requires_grad: Optional[bool] = None,
                 name: Optional[str] = None):
        assert dtype is not None, "dtype must not be None"
        # validate dims
        if len(dims) > 0:  # not scalar
            if dims[0] is None:
                for i in range(1, len(dims)):
                    assert dims[i] is not None, "Only the leading dimension can be None (i.e. the batch dimension)"
            else:
                for i in range(len(dims)):
                    assert dims[i] is not None, "Only the leading dimension can be None (i.e. the batch dimension)"

        for i in dims:
            assert i != 0, f"Dimension cannot be 0, got {dims}"

        self.complex_dtype = dtype == torch.cfloat or dtype == torch.cdouble
        if self.complex_dtype:
            dtype = ti.f32 if dtype == torch.cfloat else ti.f64
        self.dtype: TiDataType = to_taichi_type(dtype) if dtype is not None else dtype
        self.field_manager: FieldManager = field_manager
        self.dims: Tuple[int, ...] = dims
        self.batched: bool = len(dims) > 0 and dims[0] is None
        self.name: str = name
        self.requires_grad: bool = requires_grad

    def concretize(self, concrete_shape: Tuple[int, ...],
                   fields_builder: ti.FieldsBuilder,
                   device: torch.device,
                   needs_grad: bool) -> ConcreteField:
        return ConcreteField(self.dtype, concrete_shape,
                             self.field_manager, fields_builder,
                             self.complex_dtype,
                             needs_grad if self.requires_grad is None else self.requires_grad,
                             device, self.name)


class TubeKernelBundle:
    """
    Extension of Taichi kernel
    """

    def __init__(self, kernel: Callable, name: Optional[str], seals: List[Seal], extra_args: Tuple[Any, ...]):
        self.kernel: Callable = kernel
        self.name: str = kernel.__name__ if name is None else name
        self.seals: List[Seal] = seals
        self.seal_names: List[str] = [s.name for s in seals]
        self.extra_args: Tuple[Any, ...] = extra_args

    def forward(self, seal_name_to_concrete_field: Dict[str, ConcreteField]):
        concrete_fields = map(lambda seal_name: seal_name_to_concrete_field[seal_name], self.seal_names)
        ti_fields = tuple(map(lambda x: x.field, concrete_fields))
        self.kernel(*(ti_fields + self.extra_args))

    def backward(self, seal_name_to_concrete_field: Dict[str, ConcreteField]):
        concrete_fields = map(lambda seal_name: seal_name_to_concrete_field[seal_name], self.seal_names)
        ti_fields = tuple(map(lambda x: x.field, concrete_fields))
        self.kernel.grad(*(ti_fields + self.extra_args))


def concretize(device: torch.device,
               fields_builder: ti.FieldsBuilder,
               needs_grad: bool,
               concrete_shape: Tuple[int, ...],
               seal: Seal) -> ConcreteField:
    concrete_field = seal.concretize(concrete_shape, fields_builder, device, needs_grad)
    return concrete_field


def select_tensor(seals: List[Seal], tensors: Tuple[torch.Tensor], batch_idx: int) -> List[torch.Tensor]:
    assert len(seals) == len(tensors)
    selected_tensors = []
    for seal, tensor in zip(seals, tensors):
        if seal.batched:
            selected_tensors.append(tensor[batch_idx])
        else:
            selected_tensors.append(tensor)
    return selected_tensors


def select_concrete_field(seals: List[Seal],
                          concrete_fields: List[Union[ConcreteField, List[ConcreteField]]],
                          batch_idx: int) -> List[ConcreteField]:
    assert len(seals) == len(concrete_fields)
    selected_concrete_fields = []
    for seal, concrete_field in zip(seals, concrete_fields):
        if seal.batched:
            selected_concrete_fields.append(concrete_field[batch_idx])
        else:
            selected_concrete_fields.append(concrete_field)
    return selected_concrete_fields


def unify_and_concretize_shapes(input_tensor_shapes: List[Tuple[int, ...]],
                                input_placeholders: List[Seal],
                                intermediate_fields: List[Seal],
                                output_placeholders: List[Seal]) \
        -> Tuple[List[Tuple[int, ...]], List[Tuple[int, ...]], List[Tuple[int, ...]], Optional[int]]:
    """
    Try to find out concrete numbers in dimension placeholders (like `None`, `-1`, `-2`)
    """
    input_dims = list(map(lambda x: x.dims, input_placeholders))

    # check dimensionality and batch nums
    batch_num = None
    for i, (tensor_shape, input_dim) in enumerate(zip(input_tensor_shapes, input_dims)):
        assert len(tensor_shape) == len(input_dim), \
            f"Dimensionality check failed, expecting the {i}th tensor to be {len(input_dim)}D, got {len(tensor_shape)}D"
        if len(input_dim) == 0:  # scalar, shape = ()
            continue
        elif input_dim[0] is None:  # shape = (None, ...)
            if batch_num is None:
                batch_num = tensor_shape[0]
            else:
                assert tensor_shape[0] == batch_num, f"Batch num of {i}th tensor not match, " \
                                                     f"expect: {batch_num}, got {tensor_shape[0]}"
        else:
            assert all(map(lambda x, y: y < 0 or x == y, tensor_shape, input_dim)), \
                f"{i}th tensor dimensions not match, expect: {input_dim}, got {tensor_shape}"

    # fill in <0 dimensions and batch dimension
    concrete_input_dims = list(map(list, input_dims))
    neg_dims = {}
    for idx, input_dim in enumerate(input_dims):
        for i, d in enumerate(input_dim):
            if d is None:
                concrete_input_dims[idx][i] = batch_num
            elif d == -1:
                concrete_input_dims[idx][i] = input_tensor_shapes[idx][i]
            elif d < -1:
                concrete_dim = input_tensor_shapes[idx][i]
                if d in neg_dims:
                    assert neg_dims[d] == concrete_dim, f"Dim = {d} not match"
                else:
                    neg_dims[d] = concrete_dim
                concrete_input_dims[idx][i] = concrete_dim

    input_tensor_dimensions_dict = {}
    input_tensor_shapes_dict = {}
    for input_placeholder, input_tensor_shape in zip(input_placeholders, input_tensor_shapes):
        name = input_placeholder.name
        input_tensor_dimensions_dict[name] = input_placeholder.dims
        input_tensor_shapes_dict[name] = input_tensor_shape

    get_dims = lambda x: x.dims if x.dims is not None \
        else x.calc_dimensions(input_tensor_dimensions_dict, input_tensor_shapes_dict)

    output_dims = list(map(get_dims, output_placeholders))
    intermediate_dims = list(map(get_dims, intermediate_fields))
    # batching check
    if batch_num is not None:  # batching
        for seal in output_placeholders + intermediate_fields:
            assert seal.batched, \
                "The dimension 0 of registered output tensors or intermediate fields is not batched (not None) " \
                "but the input is batched. " \
                "If the input is batched (auto-batching is on), " \
                "the registered or calculated dimensions of registered output tensors or intermediate fields MUST be None" \
                "\nName of error intermediate field or output tensor is {}".format(seal.name)

    # calculate output and intermediate dims
    concrete_output_dims = list(map(list, output_dims))
    concrete_intermediate_dims = list(map(list, intermediate_dims))
    for idx, output_dim in enumerate(output_dims):
        for i, d in enumerate(output_dim):
            if d is None:
                concrete_output_dims[idx][i] = batch_num
            elif d < -1:
                concrete_output_dims[idx][i] = neg_dims[d]
            else:  # d > 0, no d == -1
                pass

    for idx, inter_dim in enumerate(intermediate_dims):
        for i, d in enumerate(inter_dim):
            if d is None:
                concrete_intermediate_dims[idx][i] = batch_num
            elif d < -1:
                concrete_intermediate_dims[idx][i] = neg_dims[d]
            else:  # d > 0, no d == -1
                pass

    concrete_input_dims = list(map(tuple, concrete_input_dims))
    concrete_output_dims = list(map(tuple, concrete_output_dims))
    concrete_intermediate_dims = list(map(tuple, concrete_intermediate_dims))
    return concrete_input_dims, concrete_intermediate_dims, concrete_output_dims, batch_num


class EagerTubeFunc(torch.autograd.Function):

    @staticmethod
    def forward(ctx, tube: Tube, kernel_bundles: List[TubeKernelBundle], *input_tensors: torch.Tensor):
        assert len(input_tensors) == len(tube.input_placeholders)
        ctx.kernel_bundles = kernel_bundles
        input_seals = tube.input_placeholders
        output_seals = tube.output_placeholders
        intermediate_seals = tube.intermediate_field_placeholders
        if not tube.enable_backward:
            for i, t in enumerate(input_tensors):
                assert not t.requires_grad, f"enable_backward = False, " \
                                            f"so the {i}th of input tensors cannot require grad, detach it first"
        # basic checking
        if tube.device is None:
            device = input_tensors[0].device
            for t in input_tensors:
                assert t.device == device, f"Tensors not on the same device {device}"
        else:
            device = tube.device
            for t in input_tensors:
                assert t.device == device, f"Tensors not on the device {device}"

        input_tensor_shapes = [x.shape for x in input_tensors]
        concrete_input_shapes, concrete_intermediate_shapes, concrete_output_shapes, batch_num = unify_and_concretize_shapes(
            input_tensor_shapes,
            input_seals, intermediate_seals, output_seals)

        fb = ti.FieldsBuilder()
        input_field_concretizer = partial(concretize, device, fb)
        other_field_concretizer = partial(concretize, device, fb, None)
        if batch_num is None:
            # concretize fields
            input_concrete_fields: List[Union[ConcreteField, List[ConcreteField]]] = list(
                map(input_field_concretizer,
                    [x.requires_grad for x in input_tensors],
                    concrete_input_shapes,
                    input_seals))
            intermediate_concrete_fields: List[Union[ConcreteField, List[ConcreteField]]] = list(
                map(other_field_concretizer, concrete_intermediate_shapes, intermediate_seals))
            output_concrete_fields: List[Union[ConcreteField, List[ConcreteField]]] = list(
                map(other_field_concretizer, concrete_output_shapes, output_seals))
            seal_name_to_concrete_fields = {
                seal.name: concrete_field
                for seal, concrete_field in
                zip(input_seals + intermediate_seals + output_seals,
                    input_concrete_fields + intermediate_concrete_fields + output_concrete_fields)
            }
            snode = fb.finalize()
            if need_auto_clearing_fields:
                # clear fields due to uninitialized memory in old Taichi
                for field in intermediate_concrete_fields + output_concrete_fields:
                    field.clear_field()

            # load tensor to field
            for tensor, concrete_input_field in zip(input_tensors, input_concrete_fields):
                concrete_input_field.from_tensor(tensor)

            # forward pass
            for kernel_bundle in kernel_bundles:
                kernel_bundle.forward(seal_name_to_concrete_fields)

            output_tensors = tuple(ocf.to_tensor().requires_grad_(s.requires_grad) for s, ocf in
                                   zip(output_seals, output_concrete_fields))
            saved_tensors = list(input_tensors)
            saved_tensors += [field.to_tensor() for field in intermediate_concrete_fields]
            saved_tensors += list(output_tensors)
        else:
            # concretize fields
            input_concrete_fields: List[Union[ConcreteField, List[ConcreteField]]] = []
            for tensor_shape, seal, tensor in zip(concrete_input_shapes, input_seals, input_tensors):
                requires_grad = tensor.requires_grad
                if seal.batched:
                    tensor_shape = tensor_shape[1:]
                    concrete_fields = [input_field_concretizer(requires_grad, tensor_shape, seal)
                                       for _ in range(batch_num)]
                else:
                    concrete_fields = input_field_concretizer(requires_grad, tensor_shape, seal)
                input_concrete_fields.append(concrete_fields)

            intermediate_concrete_fields: List[Union[ConcreteField, List[ConcreteField]]] = []
            for tensor_shape, seal in zip(concrete_intermediate_shapes, intermediate_seals):
                if seal.batched:
                    tensor_shape = tensor_shape[1:]
                    concrete_fields = [other_field_concretizer(tensor_shape, seal) for _ in range(batch_num)]
                else:
                    concrete_fields = other_field_concretizer(tensor_shape, seal)
                intermediate_concrete_fields.append(concrete_fields)

            output_concrete_fields: List[Union[ConcreteField, List[ConcreteField]]] = []
            for tensor_shape, seal in zip(concrete_output_shapes, output_seals):
                if seal.batched:
                    tensor_shape = tensor_shape[1:]
                    concrete_fields = [other_field_concretizer(tensor_shape, seal) for _ in range(batch_num)]
                else:
                    concrete_fields = other_field_concretizer(tensor_shape, seal)
                output_concrete_fields.append(concrete_fields)

            snode = fb.finalize()
            scf = select_concrete_field
            intermediate_tensor_batches = []
            output_tensor_batches = []
            for batch_idx in range(batch_num):
                # select fields given a batch_idx
                concrete_input_field_batch = scf(input_seals, input_concrete_fields, batch_idx)
                concrete_intermediate_field_batch = scf(intermediate_seals, intermediate_concrete_fields, batch_idx)
                concrete_output_field_batch = scf(output_seals, output_concrete_fields, batch_idx)
                seal_name_to_concrete_fields = {
                    seal.name: concrete_field
                    for seal, concrete_field in
                    zip(input_seals + intermediate_seals + output_seals,
                        concrete_input_field_batch + concrete_intermediate_field_batch + concrete_output_field_batch)
                }
                if need_auto_clearing_fields:
                    # clear fields due to uninitialized memory in old Taichi
                    for field in concrete_intermediate_field_batch + concrete_output_field_batch:
                        field.clear_field()
                input_tensor_batch = select_tensor(input_seals, input_tensors, batch_idx)
                # load tensor to fields
                for tensor, concrete_input_field in zip(input_tensor_batch, concrete_input_field_batch):
                    concrete_input_field.from_tensor(tensor)
                # forward pass
                for kernel_bundle in kernel_bundles:
                    kernel_bundle.forward(seal_name_to_concrete_fields)
                output_tensors = [ocf.to_tensor() for ocf in concrete_output_field_batch]
                output_tensor_batches.append(output_tensors)
                intermediate_tensors = [icf.to_tensor() for icf in concrete_intermediate_field_batch]
                intermediate_tensor_batches.append(intermediate_tensors)

            # stack tensors calculated per slice of a batch
            output_tensors = []
            for output_idx, output_seal in enumerate(output_seals):
                tensors = [output_tensor_batches[batch_idx][output_idx]
                           for batch_idx in range(batch_num)]
                output_tensors.append(torch.stack(tensors, dim=0).requires_grad_(output_seal.requires_grad))

            intermediate_tensors = []
            for intermediate_idx, intermediate_seal in enumerate(intermediate_seals):
                tensors = [output_tensor_batches[batch_idx][intermediate_idx]
                           for batch_idx in range(batch_num)]
                intermediate_tensors.append(torch.stack(tensors, dim=0).requires_grad_(intermediate_seal.requires_grad))

            output_tensors = tuple(output_tensors)
            saved_tensors = list(input_tensors)
            saved_tensors += intermediate_tensors
            saved_tensors += list(output_tensors)

        snode.destroy()
        ctx.batch_num = batch_num
        ctx.input_tensor_num = len(input_tensors)
        ctx.concrete_input_shapes = concrete_input_shapes
        ctx.concrete_intermediate_shapes = concrete_intermediate_shapes
        ctx.concrete_output_shapes = concrete_output_shapes
        ctx.save_for_backward(*saved_tensors)
        ctx.tube = tube
        ctx.mark_non_differentiable(*filter(lambda x: not x.requires_grad, output_tensors))
        if len(output_tensors) == 1:
            return output_tensors[0]
        else:
            return output_tensors

    @staticmethod
    def backward(ctx: Any, *grad_outputs: torch.Tensor) -> Any:
        tube = ctx.tube
        kernel_bundles = ctx.kernel_bundles
        assert tube.enable_backward, "Attempting to run backward computation when enable_backward = False"
        input_tensor_num = ctx.input_tensor_num
        all_tensors = ctx.saved_tensors
        input_tensors = all_tensors[:input_tensor_num]
        batch_num = ctx.batch_num
        concrete_input_shapes = ctx.concrete_input_shapes
        concrete_intermediate_shapes = ctx.concrete_intermediate_shapes
        concrete_output_shapes = ctx.concrete_output_shapes
        input_seals = tube.input_placeholders
        output_seals = tube.output_placeholders
        intermediate_seals = tube.intermediate_field_placeholders

        device = grad_outputs[0].device
        fb = ti.FieldsBuilder()
        input_field_concretizer = partial(concretize, device, fb)
        other_field_concretizer = partial(concretize, device, fb, None)
        if batch_num is None:
            # concretize fields
            input_concrete_fields: List[Union[ConcreteField, List[ConcreteField]]] = list(
                map(input_field_concretizer,
                    [x.requires_grad for x in input_tensors],
                    concrete_input_shapes,
                    input_seals))
            intermediate_concrete_fields: List[Union[ConcreteField, List[ConcreteField]]] = list(
                map(other_field_concretizer, concrete_intermediate_shapes, intermediate_seals))
            output_concrete_fields: List[Union[ConcreteField, List[ConcreteField]]] = list(
                map(other_field_concretizer, concrete_output_shapes, output_seals))
            snode = fb.finalize()

            # load tensor values to field
            for tensor, field in zip(all_tensors,
                                     input_concrete_fields + intermediate_concrete_fields + output_concrete_fields):
                field.from_tensor(tensor)

            # load grad values to field
            for grad_tensor, output_concrete_field in zip(grad_outputs, output_concrete_fields):
                if output_concrete_field.requires_grad:
                    output_concrete_field.grad_from_tensor(grad_tensor)

            seal_name_to_concrete_fields = {
                seal.name: concrete_field
                for seal, concrete_field in
                zip(input_seals + intermediate_seals + output_seals,
                    input_concrete_fields + intermediate_concrete_fields + output_concrete_fields)
            }
            if need_auto_clearing_fields:
                # clear grad field due to uninitialized memory in old Taichi
                for field in intermediate_concrete_fields + input_concrete_fields:
                    field.clear_grad()
            # backward pass
            for kernel_bundle in reversed(kernel_bundles):
                kernel_bundle.backward(seal_name_to_concrete_fields)

            gradient_tensors = [None, None]
            for input_concrete_field in input_concrete_fields:
                if input_concrete_field.requires_grad:
                    gradient_tensors.append(input_concrete_field.grad_to_tensor())
                else:
                    gradient_tensors.append(None)

            snode.destroy()
            return tuple(gradient_tensors)
        else:
            # concretize fields
            input_concrete_fields: List[Union[ConcreteField, List[ConcreteField]]] = []
            for tensor_shape, seal, tensor in zip(concrete_input_shapes, input_seals, input_tensors):
                requires_grad = tensor.requires_grad
                if seal.batched:
                    tensor_shape = tensor_shape[1:]
                    concrete_fields = [input_field_concretizer(requires_grad, tensor_shape, seal)
                                       for _ in range(batch_num)]
                else:
                    concrete_fields = input_field_concretizer(requires_grad, tensor_shape, seal)
                input_concrete_fields.append(concrete_fields)

            intermediate_concrete_fields: List[Union[ConcreteField, List[ConcreteField]]] = []
            for tensor_shape, seal in zip(concrete_intermediate_shapes, intermediate_seals):
                if seal.batched:
                    tensor_shape = tensor_shape[1:]
                    concrete_fields = [other_field_concretizer(tensor_shape, seal) for _ in range(batch_num)]
                else:
                    concrete_fields = other_field_concretizer(tensor_shape, seal)
                intermediate_concrete_fields.append(concrete_fields)

            output_concrete_fields: List[Union[ConcreteField, List[ConcreteField]]] = []
            for tensor_shape, seal in zip(concrete_output_shapes, output_seals):
                if seal.batched:
                    tensor_shape = tensor_shape[1:]
                    concrete_fields = [other_field_concretizer(tensor_shape, seal) for _ in range(batch_num)]
                else:
                    concrete_fields = other_field_concretizer(tensor_shape, seal)
                output_concrete_fields.append(concrete_fields)

            snode = fb.finalize()

            scf = select_concrete_field
            gradients = []
            for batch_idx in range(batch_num):
                # select fields given a batch_idx
                concrete_input_field_batch = scf(input_seals, input_concrete_fields, batch_idx)
                concrete_intermediate_field_batch = scf(intermediate_seals, intermediate_concrete_fields, batch_idx)
                concrete_output_field_batch = scf(output_seals, output_concrete_fields, batch_idx)
                tensor_batch = select_tensor(input_seals + intermediate_seals + output_seals, all_tensors, batch_idx)
                # load fields with tensor values
                for tensor, concrete_field in zip(tensor_batch,
                                                  concrete_input_field_batch + concrete_intermediate_field_batch + concrete_output_field_batch):
                    concrete_field.from_tensor(tensor)

                # load grad fields with grad values
                grad_output_batch = select_tensor(output_seals, grad_outputs, batch_idx)
                for grad_tensor, output_concrete_field in zip(grad_output_batch, concrete_output_field_batch):
                    if output_concrete_field.requires_grad:
                        output_concrete_field.grad_from_tensor(grad_tensor)

                seal_name_to_concrete_fields = {
                    seal.name: concrete_field
                    for seal, concrete_field in
                    zip(input_seals + intermediate_seals + output_seals,
                        concrete_input_field_batch + concrete_intermediate_field_batch + concrete_output_field_batch)
                }
                if need_auto_clearing_fields:
                    # clear grad fields due to uninitialized memory on Taichi
                    for field in concrete_intermediate_field_batch + concrete_input_field_batch:
                        field.clear_grad()
                else:
                    # clear grad fields due to mixing batched and non-batched inputs
                    for seal, field in zip(input_seals + intermediate_seals,
                                           concrete_input_field_batch + concrete_intermediate_field_batch):
                        if not seal.batched:
                            field.clear_grad()
                # backward pass
                for kernel_bundle in reversed(kernel_bundles):
                    kernel_bundle.backward(seal_name_to_concrete_fields)

                grad_tensor_batch = []
                for input_concrete_field in concrete_input_field_batch:
                    if input_concrete_field.requires_grad:
                        grad_tensor_batch.append(input_concrete_field.grad_to_tensor())
                    else:
                        grad_tensor_batch.append(None)
                gradients.append(grad_tensor_batch)

            input_grads = [None, None]
            for input_idx, input_seal in enumerate(input_seals):
                grad_per_input = [gradients[batch_idx][input_idx] for batch_idx in range(batch_num)]
                if any(map(lambda x: x is None, grad_per_input)):
                    input_grads.append(None)
                else:
                    if input_seal.batched:
                        input_grads.append(torch.stack(grad_per_input, dim=0))
                    else:
                        input_grads.append(torch.stack(grad_per_input, dim=0).sum(dim=0))

            snode.destroy()
            return tuple(input_grads)


class PersistentTubeFunc(torch.autograd.Function):

    @staticmethod
    def select_concrete_field(seals: List[Seal],
                              concrete_fields: List[Union[ConcreteField, List[ConcreteField]]],
                              batch_idx: int) -> List[ConcreteField]:
        assert len(seals) == len(concrete_fields)
        selected_concrete_fields = []
        for seal, concrete_field in zip(seals, concrete_fields):
            if seal.batched:
                selected_concrete_fields.append(concrete_field[batch_idx])
            else:
                selected_concrete_fields.append(concrete_field)
        return selected_concrete_fields

    @staticmethod
    def forward(ctx, tube: Tube, kernel_bundles: List[TubeKernelBundle], *input_tensors: torch.Tensor):
        assert len(input_tensors) == len(tube.input_placeholders)
        ctx.kernel_bundles = kernel_bundles
        input_seals = tube.input_placeholders
        output_seals = tube.output_placeholders
        intermediate_seals = tube.intermediate_field_placeholders
        if tube.device is None:
            device = input_tensors[0].device
            for t in input_tensors:
                assert t.device == device, f"Tensors not on the same device {device}"
        else:
            device = tube.device
            for t in input_tensors:
                assert t.device == device, f"Tensors not on the device {device}"

        input_tensor_shapes = [x.shape for x in input_tensors]
        concrete_input_shapes, concrete_intermediate_shapes, concrete_output_shapes, batch_num = unify_and_concretize_shapes(
            input_tensor_shapes,
            input_seals, intermediate_seals, output_seals)
        fb = ti.FieldsBuilder()
        input_field_concretizer = partial(concretize, device, fb)
        other_field_concretizer = partial(concretize, device, fb, None)
        if batch_num is None:
            input_concrete_fields: List[Union[ConcreteField, List[ConcreteField]]] = list(
                map(input_field_concretizer,
                    [x.requires_grad for x in input_tensors],
                    concrete_input_shapes,
                    input_seals))
            intermediate_concrete_fields: List[Union[ConcreteField, List[ConcreteField]]] = list(
                map(other_field_concretizer, concrete_intermediate_shapes, intermediate_seals))
            output_concrete_fields: List[Union[ConcreteField, List[ConcreteField]]] = list(
                map(other_field_concretizer, concrete_output_shapes, output_seals))
            seal_name_to_concrete_fields = {
                seal.name: concrete_field
                for seal, concrete_field in
                zip(input_seals + intermediate_seals + output_seals,
                    input_concrete_fields + intermediate_concrete_fields + output_concrete_fields)
            }
            snode = fb.finalize()
            if need_auto_clearing_fields:
                # clear grad field due to uninitialized memory in old Taichi
                for field in intermediate_concrete_fields + output_concrete_fields:
                    field.clear_field()

            for tensor, concrete_input_field in zip(input_tensors, input_concrete_fields):
                concrete_input_field.from_tensor(tensor)

            for kernel_bundle in kernel_bundles:
                kernel_bundle.forward(seal_name_to_concrete_fields)

            output_tensors = tuple(ocf.to_tensor().requires_grad_(s.requires_grad) for s, ocf in
                                   zip(output_seals, output_concrete_fields))
        else:
            input_concrete_fields: List[Union[ConcreteField, List[ConcreteField]]] = []
            for tensor_shape, seal, tensor in zip(concrete_input_shapes, input_seals, input_tensors):
                requires_grad = tensor.requires_grad
                if seal.batched:
                    tensor_shape = tensor_shape[1:]
                    concrete_fields = [input_field_concretizer(requires_grad, tensor_shape, seal)
                                       for _ in range(batch_num)]
                else:
                    concrete_fields = input_field_concretizer(requires_grad, tensor_shape, seal)
                input_concrete_fields.append(concrete_fields)

            intermediate_concrete_fields: List[Union[ConcreteField, List[ConcreteField]]] = []
            for tensor_shape, seal in zip(concrete_intermediate_shapes, intermediate_seals):
                if seal.batched:
                    tensor_shape = tensor_shape[1:]
                    concrete_fields = [other_field_concretizer(tensor_shape, seal) for _ in range(batch_num)]
                else:
                    concrete_fields = other_field_concretizer(tensor_shape, seal)
                intermediate_concrete_fields.append(concrete_fields)

            output_concrete_fields: List[Union[ConcreteField, List[ConcreteField]]] = []
            for tensor_shape, seal in zip(concrete_output_shapes, output_seals):
                if seal.batched:
                    tensor_shape = tensor_shape[1:]
                    concrete_fields = [other_field_concretizer(tensor_shape, seal) for _ in range(batch_num)]
                else:
                    concrete_fields = other_field_concretizer(tensor_shape, seal)
                output_concrete_fields.append(concrete_fields)

            snode = fb.finalize()
            scf = select_concrete_field
            output_tensor_batches = []
            for batch_idx in range(batch_num):
                concrete_input_field_batch = scf(input_seals, input_concrete_fields, batch_idx)
                concrete_intermediate_field_batch = scf(intermediate_seals, intermediate_concrete_fields, batch_idx)
                concrete_output_field_batch = scf(output_seals, output_concrete_fields, batch_idx)
                seal_name_to_concrete_fields = {
                    seal.name: concrete_field
                    for seal, concrete_field in
                    zip(input_seals + intermediate_seals + output_seals,
                        concrete_input_field_batch + concrete_intermediate_field_batch + concrete_output_field_batch)
                }
                if need_auto_clearing_fields:
                    # clear grad field due to uninitialized memory in old Taichi
                    for field in concrete_intermediate_field_batch + concrete_output_field_batch:
                        field.clear_field()
                input_tensor_batch = select_tensor(input_seals, input_tensors, batch_idx)
                for tensor, concrete_input_field in zip(input_tensor_batch, concrete_input_field_batch):
                    concrete_input_field.from_tensor(tensor)
                for kernel_bundle in kernel_bundles:
                    kernel_bundle.forward(seal_name_to_concrete_fields)
                output_tensors = [ocf.to_tensor() for ocf in concrete_output_field_batch]
                output_tensor_batches.append(output_tensors)

            output_tensors = []
            for output_idx, output_seal in enumerate(output_seals):
                tensors = [output_tensor_batches[batch_idx][output_idx]
                           for batch_idx in range(batch_num)]
                output_tensors.append(torch.stack(tensors, dim=0).requires_grad_(output_seal.requires_grad))

            output_tensors = tuple(output_tensors)

        ctx.input_concrete_fields = input_concrete_fields
        ctx.intermediate_concrete_fields = intermediate_concrete_fields
        ctx.output_concrete_fields = output_concrete_fields
        ctx.batch_num = batch_num
        ctx.tube = tube
        ctx.snode = SNode(snode)
        ctx.mark_non_differentiable(*filter(lambda x: not x.requires_grad, output_tensors))
        if len(output_tensors) == 1:
            return output_tensors[0]
        else:
            return output_tensors

    @staticmethod
    def backward(ctx: Any, *grad_outputs: torch.Tensor) -> Any:
        tube: Tube = ctx.tube
        kernel_bundles = ctx.kernel_bundles
        batch_num = ctx.batch_num
        input_seals = tube.input_placeholders
        output_seals = tube.output_placeholders
        intermediate_seals = tube.intermediate_field_placeholders
        input_concrete_fields = ctx.input_concrete_fields
        intermediate_concrete_fields = ctx.intermediate_concrete_fields
        output_concrete_fields = ctx.output_concrete_fields
        if batch_num is None:
            for grad_tensor, output_concrete_field in zip(grad_outputs, output_concrete_fields):
                if output_concrete_field.requires_grad:
                    output_concrete_field.grad_from_tensor(grad_tensor)
            seal_name_to_concrete_fields = {
                seal.name: concrete_field
                for seal, concrete_field in
                zip(input_seals + intermediate_seals + output_seals,
                    input_concrete_fields + intermediate_concrete_fields + output_concrete_fields)
            }
            if need_auto_clearing_fields:
                # clear grad field due to uninitialized memory in old Taichi
                for field in intermediate_concrete_fields + input_concrete_fields:
                    field.clear_grad()
            for kernel_bundle in reversed(kernel_bundles):
                kernel_bundle.backward(seal_name_to_concrete_fields)

            gradient_tensors = [None, None]
            for input_concrete_field in input_concrete_fields:
                if input_concrete_field.requires_grad:
                    gradient_tensors.append(input_concrete_field.grad_to_tensor())
                else:
                    gradient_tensors.append(None)
            return tuple(gradient_tensors)
        else:
            scf = select_concrete_field
            gradients = []
            for batch_idx in range(batch_num):
                grad_output_batch = select_tensor(output_seals, grad_outputs, batch_idx)
                output_concrete_field_batch = scf(output_seals, output_concrete_fields, batch_idx)
                for grad_tensor, output_concrete_field in zip(grad_output_batch, output_concrete_field_batch):
                    if output_concrete_field.requires_grad:
                        output_concrete_field.grad_from_tensor(grad_tensor)
                input_concrete_field_batch = scf(input_seals, input_concrete_fields, batch_idx)
                intermediate_concrete_field_batch = scf(intermediate_seals, intermediate_concrete_fields, batch_idx)
                seal_name_to_concrete_fields = {
                    seal.name: concrete_field
                    for seal, concrete_field in
                    zip(input_seals + intermediate_seals + output_seals,
                        input_concrete_field_batch + intermediate_concrete_field_batch + output_concrete_field_batch)
                }

                if need_auto_clearing_fields:
                    # clear grad fields due to uninitialized memory on Taichi
                    for field in intermediate_concrete_field_batch + input_concrete_field_batch:
                        field.clear_grad()
                else:
                    # clear grad fields due to mixing batched and non-batched inputs
                    for seal, field in zip(input_seals + intermediate_seals,
                                           input_concrete_field_batch + intermediate_concrete_field_batch):
                        if not seal.batched:
                            field.clear_grad()
                for kernel_bundle in reversed(kernel_bundles):
                    kernel_bundle.backward(seal_name_to_concrete_fields)
                grad_tensor_batch = []
                for input_concrete_field in input_concrete_field_batch:
                    if input_concrete_field.requires_grad:
                        grad_tensor_batch.append(input_concrete_field.grad_to_tensor())
                    else:
                        grad_tensor_batch.append(None)
                gradients.append(grad_tensor_batch)

            input_grads = [None, None]
            for input_idx, input_seal in enumerate(input_seals):
                grad_per_input = [gradients[batch_idx][input_idx] for batch_idx in range(batch_num)]
                if any(map(lambda x: x is None, grad_per_input)):
                    input_grads.append(None)
                else:
                    if input_seal.batched:
                        input_grads.append(torch.stack(grad_per_input, dim=0))
                    else:
                        input_grads.append(torch.stack(grad_per_input, dim=0).sum(dim=0))
            return tuple(input_grads)<|MERGE_RESOLUTION|>--- conflicted
+++ resolved
@@ -11,195 +11,6 @@
 from .auxiliary import FieldManager, SNode, DimensionCalculator
 
 
-<<<<<<< HEAD
-class DefaultFieldManager(FieldManager):
-    """
-    Default field manager which layouts data in tensors by constructing fields
-    with the ordinary multidimensional array layout
-    """
-
-    def __init__(self,
-                 dtype: TiDataType,
-                 complex_dtype: bool,
-                 device: torch.device):
-        self.dtype: TiDataType = dtype
-        self.complex_dtype: bool = complex_dtype
-        self.device: torch.device = device
-
-    def construct_field(self,
-                        fields_builder: ti.FieldsBuilder,
-                        concrete_tensor_shape: Tuple[int, ...],
-                        needs_grad: bool) -> Union[ScalarField, MatrixField]:
-        assert not fields_builder.finalized
-        if self.complex_dtype:
-            field = ti.Vector.field(2, dtype=self.dtype, needs_grad=needs_grad)
-        else:
-            field = ti.field(self.dtype, needs_grad=needs_grad)
-
-        if needs_grad:
-            fields_builder \
-                .dense(axes(*range(len(concrete_tensor_shape))), concrete_tensor_shape) \
-                .place(field, field.grad)
-        else:
-            fields_builder.dense(axes(*range(len(concrete_tensor_shape))), concrete_tensor_shape).place(field)
-        return field
-
-    def to_tensor(self, field: Union[ScalarField, MatrixField]) -> torch.Tensor:
-        tensor = field.to_torch(device=self.device)
-        if self.complex_dtype:
-            tensor = torch.view_as_complex(tensor)
-        return tensor
-
-    def grad_to_tensor(self, grad_field: Union[ScalarField, MatrixField]) -> torch.Tensor:
-        tensor = grad_field.to_torch(device=self.device)
-        if self.complex_dtype:
-            tensor = torch.view_as_complex(tensor)
-        return tensor
-
-    def from_tensor(self, field: Union[ScalarField, MatrixField], tensor: torch.Tensor):
-        if self.complex_dtype:
-            tensor = torch.view_as_real(tensor)
-        field.from_torch(tensor)
-
-    def grad_from_tensor(self, grad_field: Union[ScalarField, MatrixField], tensor: torch.Tensor):
-        if self.complex_dtype:
-            tensor = torch.view_as_real(tensor)
-        grad_field.from_torch(tensor)
-
-
-class ConcreteField:
-    """
-    An extension of Taichi fields with auto deconstruction
-    """
-
-    def __init__(self,
-                 dtype: TiDataType,
-                 concrete_tensor_shape: Tuple[int, ...],
-                 field_manager: FieldManager,
-                 fields_builder: ti.FieldsBuilder,
-                 complex_dtype: bool,
-                 requires_grad: bool,
-                 device: torch.device,
-                 name: str):
-        assert all(map(lambda x: isinstance(x, int), concrete_tensor_shape))
-        if field_manager is None:
-            field_manager = DefaultFieldManager(dtype, complex_dtype, device)
-        field = field_manager.construct_field(fields_builder, concrete_tensor_shape, requires_grad)
-        self.fb = fields_builder
-        self.complex_dtype: bool = complex_dtype
-        self.field: Union[ScalarField, MatrixField] = field
-        self.device: torch.device = device
-        self.name: str = name
-        self.field_manager: FieldManager = field_manager
-        self.requires_grad: bool = requires_grad
-
-    def clear_grad(self):
-        assert self.fb.finalized
-        if self.requires_grad:
-            self.field.grad.fill(0)
-
-    def clear_field(self):
-        assert self.fb.finalized
-        self.field.fill(0)
-
-    def to_tensor(self) -> torch.Tensor:
-        return self.field_manager.to_tensor(self.field)
-
-    def grad_to_tensor(self) -> torch.Tensor:
-        return self.field_manager.grad_to_tensor(self.field.grad)
-
-    def from_tensor(self, tensor):
-        self.field_manager.from_tensor(self.field, tensor)
-
-    def grad_from_tensor(self, tensor):
-        self.field_manager.grad_from_tensor(self.field.grad, tensor)
-
-
-class Seal:
-
-    def __init__(self, dtype: Union[TiDataType, torch.dtype],
-                 *dims: int,
-                 shape_calc: Optional[Union[Callable, DimensionCalculator]] = None,
-                 field_manager: Optional[FieldManager] = None,
-                 requires_grad: Optional[bool] = None,
-                 name: Optional[str] = None):
-        assert dtype is not None, "dtype must not be None"
-        if shape_calc is None:
-            # validate dims
-            if len(dims) > 0:  # if it is not a scalar, further check
-                if dims[0] is None:
-                    for i in range(1, len(dims)):
-                        assert dims[i] is not None, "Only the leading dimension can be None (i.e. the batch dimension)"
-                else:
-                    for i in range(len(dims)):
-                        assert dims[i] is not None, "Only the leading dimension can be None (i.e. the batch dimension)"
-
-            for i in dims:
-                assert i != 0, f"Dimension cannot be 0, got {dims}"
-
-            self.dims: Optional[Tuple[int, ...]] = dims
-            self.dims_calc: Optional[Union[Callable, DimensionCalculator]] = None
-        else:
-            self.dims: Optional[Tuple[int, ...]] = None
-            self.dims_calc: Union[Callable, DimensionCalculator] = shape_calc
-
-        self.complex_dtype = dtype == torch.cfloat or dtype == torch.cdouble
-        if self.complex_dtype:
-            dtype = ti.f32 if dtype == torch.cfloat else ti.f64
-        self.dtype: TiDataType = to_taichi_type(dtype) if dtype is not None else dtype
-        self.field_manager: FieldManager = field_manager
-        self.batched: Optional[bool] = None
-        self.name: str = name
-        self.requires_grad: bool = requires_grad
-
-    def concretize(self, concrete_shape: Tuple[int, ...],
-                   fields_builder: ti.FieldsBuilder,
-                   device: torch.device,
-                   needs_grad: bool) -> ConcreteField:
-        return ConcreteField(self.dtype, concrete_shape,
-                             self.field_manager, fields_builder,
-                             self.complex_dtype,
-                             needs_grad if self.requires_grad is None else self.requires_grad,
-                             device, self.name)
-
-    def calc_dimensions(self,
-                        input_tensor_dimensions: Dict[str, Tuple[int, ...]],
-                        input_tensor_shapes: Dict[str, Tuple[int, ...]]) -> Tuple[int, ...]:
-        assert self.dims_calc is not None
-        if isinstance(self.dims_calc, DimensionCalculator):
-            dimensions = self.dims_calc.calc_dimension(self.name, input_tensor_dimensions, input_tensor_shapes)
-        else:
-            dimensions = self.dims_calc(self.name, input_tensor_dimensions, input_tensor_shapes)
-
-        self.batched = len(dimensions) > 0 and dimensions[0] is None
-        return dimensions
-
-
-class TubeKernelBundle:
-    """
-    Extension of Taichi kernel
-    """
-
-    def __init__(self, kernel: Callable, name: Optional[str], seals: List[Seal], extra_args: Tuple[Any, ...]):
-        self.kernel: Callable = kernel
-        self.name: str = kernel.__name__ if name is None else name
-        self.seals: List[Seal] = seals
-        self.seal_names: List[str] = [s.name for s in seals]
-        self.extra_args: Tuple[Any, ...] = extra_args
-
-    def forward(self, seal_name_to_concrete_field: Dict[str, ConcreteField]):
-        concrete_fields = map(lambda seal_name: seal_name_to_concrete_field[seal_name], self.seal_names)
-        ti_fields = tuple(map(lambda x: x.field, concrete_fields))
-        self.kernel(*(ti_fields + self.extra_args))
-
-    def backward(self, seal_name_to_concrete_field: Dict[str, ConcreteField]):
-        concrete_fields = map(lambda seal_name: seal_name_to_concrete_field[seal_name], self.seal_names)
-        ti_fields = tuple(map(lambda x: x.field, concrete_fields))
-        self.kernel.grad(*(ti_fields + self.extra_args))
-
-
-=======
->>>>>>> 7cf242d3
 class Tube(torch.nn.Module):
     """
     Self-managed Taichi-PyTorch adapter
@@ -416,16 +227,7 @@
             return self
         assert len(self.input_placeholders) > 0, "Must register at least 1 input field"
         assert len(self.output_placeholders) > 0, "Must register at least 1 output field"
-<<<<<<< HEAD
-        assert len(self.kernel_bundles) > 0, "Must register at least 1 kernel"
-=======
         assert len(self.kernel_bundle_dict) > 0, "Must register at least 1 kernel"
-        if self.batched:
-            for output_seal in self.output_placeholders:
-                assert output_seal.batched, \
-                    "Already registered batched inputs, so outputs should also be batched, " \
-                    "which means dims[0] must be None"
->>>>>>> 7cf242d3
         # neg dim check
         neg_dims = {-1}
         for ip in self.input_placeholders:
@@ -560,29 +362,36 @@
 
     def __init__(self, dtype: Union[TiDataType, torch.dtype],
                  *dims: int,
+                 shape_calc: Optional[Union[Callable, DimensionCalculator]] = None,
                  field_manager: Optional[FieldManager] = None,
                  requires_grad: Optional[bool] = None,
                  name: Optional[str] = None):
         assert dtype is not None, "dtype must not be None"
-        # validate dims
-        if len(dims) > 0:  # not scalar
-            if dims[0] is None:
-                for i in range(1, len(dims)):
-                    assert dims[i] is not None, "Only the leading dimension can be None (i.e. the batch dimension)"
-            else:
-                for i in range(len(dims)):
-                    assert dims[i] is not None, "Only the leading dimension can be None (i.e. the batch dimension)"
-
-        for i in dims:
-            assert i != 0, f"Dimension cannot be 0, got {dims}"
+        if shape_calc is None:
+            # validate dims
+            if len(dims) > 0:  # if it is not a scalar, further check
+                if dims[0] is None:
+                    for i in range(1, len(dims)):
+                        assert dims[i] is not None, "Only the leading dimension can be None (i.e. the batch dimension)"
+                else:
+                    for i in range(len(dims)):
+                        assert dims[i] is not None, "Only the leading dimension can be None (i.e. the batch dimension)"
+
+            for i in dims:
+                assert i != 0, f"Dimension cannot be 0, got {dims}"
+
+            self.dims: Optional[Tuple[int, ...]] = dims
+            self.dims_calc: Optional[Union[Callable, DimensionCalculator]] = None
+        else:
+            self.dims: Optional[Tuple[int, ...]] = None
+            self.dims_calc: Union[Callable, DimensionCalculator] = shape_calc
 
         self.complex_dtype = dtype == torch.cfloat or dtype == torch.cdouble
         if self.complex_dtype:
             dtype = ti.f32 if dtype == torch.cfloat else ti.f64
         self.dtype: TiDataType = to_taichi_type(dtype) if dtype is not None else dtype
         self.field_manager: FieldManager = field_manager
-        self.dims: Tuple[int, ...] = dims
-        self.batched: bool = len(dims) > 0 and dims[0] is None
+        self.batched: Optional[bool] = None
         self.name: str = name
         self.requires_grad: bool = requires_grad
 
@@ -595,6 +404,18 @@
                              self.complex_dtype,
                              needs_grad if self.requires_grad is None else self.requires_grad,
                              device, self.name)
+
+    def calc_dimensions(self,
+                        input_tensor_dimensions: Dict[str, Tuple[int, ...]],
+                        input_tensor_shapes: Dict[str, Tuple[int, ...]]) -> Tuple[int, ...]:
+        assert self.dims_calc is not None
+        if isinstance(self.dims_calc, DimensionCalculator):
+            dimensions = self.dims_calc.calc_dimension(self.name, input_tensor_dimensions, input_tensor_shapes)
+        else:
+            dimensions = self.dims_calc(self.name, input_tensor_dimensions, input_tensor_shapes)
+
+        self.batched = len(dimensions) > 0 and dimensions[0] is None
+        return dimensions
 
 
 class TubeKernelBundle:
