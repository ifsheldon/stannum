import torch
from enum import Enum
<<<<<<< HEAD
from .utils import check_field_needs_grad
=======
from .utils import check_field_needs_grad, autofill_kernel_name_available
>>>>>>> 524a25e1


class FieldType(Enum):
    INPUT = 0
    OUTPUT = 1
    WEIGHTS = 2


class TinConfigs:
    """
    A "struct" for storing objects needed in TinFunc
    """

    def __init__(self,
                 ti_kernel_bundles,
                 input_fields,
                 weight_fields,
                 output_fields,
                 device):
        self.kernel_bundles = ti_kernel_bundles
        self.input_fields: [TaichiField] = input_fields
        self.weight_fields: [TaichiField] = weight_fields
        self.output_fields: [TaichiField] = output_fields
        self.device: torch.device = device


class TaichiKernelBundle:
    def __init__(self, kernel, kernel_name, *args):
        self.kernel = kernel
        self.name = kernel.__name__ if kernel_name is None else kernel_name
        self.args = args

    def forward(self):
        self.kernel(*self.args)

    def backward(self):
        self.kernel.grad(*self.args)


class TaichiField:
    """An extensive wrapper around Taichi field"""

    def __init__(self, field, field_type: FieldType, needs_grad: bool):
        self.field = field
        self.grad = field.grad
        self.field_type = field_type
        self.needs_grad = needs_grad

    def from_torch(self, tensor):
        return self.field.from_torch(tensor)

    def to_torch(self, device=None):
        if device is not None:
            return self.field.to_torch(device)
        else:
            return self.field.to_torch()


class TinFunc(torch.autograd.Function):
    """Customized autograd function used in Tin layers"""

    @staticmethod
    def forward(ctx, tin_configs, *input_tensors):
        ctx.tin_configs = tin_configs
        all_input_fields = tin_configs.input_fields + tin_configs.weight_fields
        assert len(input_tensors) == len(all_input_fields)
        for input_tensor, field in zip(input_tensors, all_input_fields):
            field.from_torch(input_tensor)
        for kernel_bundle in tin_configs.kernel_bundles:
            kernel_bundle.forward()
        output_tensors = []
        for output_field in tin_configs.output_fields:
            output_tensor = output_field.to_torch(device=tin_configs.device).requires_grad_(True)
            output_tensors.append(output_tensor)

        if len(output_tensors) > 1:
            return tuple(output_tensors)
        else:
            return output_tensors[0]

    @staticmethod
    def backward(ctx, *grad_outputs):
        tin_configs = ctx.tin_configs
        for grad_output, output_field in zip(grad_outputs, tin_configs.output_fields):
            if output_field.needs_grad:
                output_field.grad.from_torch(grad_output)
        for kernel_bundle in reversed(tin_configs.kernel_bundles):
            kernel_bundle.backward()
        gradient_tensors = [None]
        for input_field in tin_configs.input_fields:
            if input_field.needs_grad:
                gradient_tensors.append(input_field.grad.to_torch(device=tin_configs.device))
        for weight_field in tin_configs.weight_fields:
            if weight_field.needs_grad:
                gradient_tensors.append(weight_field.grad.to_torch(device=tin_configs.device))
        return tuple(gradient_tensors)


class EmptyTin(torch.nn.Module):
    """A Taichi field wrapper that requires no @ti.data_oriented class"""

    def __init__(self, device: torch.device):
        """
        Init an EmptyTin instance
        :param device: torch.device instance
        """
        super().__init__()
        self.input_fields = []
        self.weight_fields = {}
        self.output_fields = []
        assert isinstance(device, torch.device), "device must be an instance of torch.device"
        self.device = device
        self.tin_configs = None
        self.kernel_bundles = []
        self.kernel_bundle_dict = {}
        self.kernel_args = None
        self.finished = False

    def register_input_field(self, field, needs_grad=None):
<<<<<<< HEAD
        """
        Register an input field which requires a tensor input in the forward calculation
        :param field: Taichi field
        :param needs_grad: whether the field needs grad, `None` for automatic configuration
        :return: self
        """
        assert not self.finished, "Registration after .finish()"
=======
        assert not self.finished
>>>>>>> 524a25e1
        needs_grad = check_field_needs_grad(field, needs_grad)
        self.input_fields.append(TaichiField(field, FieldType.INPUT, needs_grad))
        return self

    def register_output_field(self, field, needs_grad=None):
<<<<<<< HEAD
        """
        Register an output field that backs an output tensor in the forward calculation
        :param field: Taichi field
        :param needs_grad: whether the field needs grad, `None` for automatic configuration
        :return: self
        """
        assert not self.finished, "Registration after .finish()"
=======
        assert not self.finished
>>>>>>> 524a25e1
        needs_grad = check_field_needs_grad(field, needs_grad)
        self.output_fields.append(TaichiField(field, FieldType.OUTPUT, needs_grad))
        return self

    def register_weight_field(self, field, needs_grad=None, name=None, value=None):
<<<<<<< HEAD
        """
        Register a field that serves as weights internally and whose values are required by the kernel function
        :param field: Taichi field
        :param needs_grad: whether the field needs grad, `None` for automatic configuration
        :param name: name for the field, facilitating later value setting, `None` for default number naming
        :param value: optional initial values from a tensor
        :return: self
        """
        assert not self.finished, "Registration after .finish()"
=======
        assert not self.finished
>>>>>>> 524a25e1
        field_name = name if name is not None else str(len(self.weight_fields))
        needs_grad = check_field_needs_grad(field, needs_grad)
        if value is not None:
            field.from_torch(value)
        self.weight_fields[field_name] = TaichiField(field, FieldType.WEIGHTS, needs_grad)
        return self

<<<<<<< HEAD
    def register_kernel(self, kernel):
        """
        Register the kernel for forward calculation
        :param kernel: Taichi kernel
        :return: self
        """
        assert not self.finished, "Registration after .finish()"
        assert kernel is not None, "Kernel must not be None"
        assert not isinstance(kernel, str), "Please pass the kernel function, not its name"
        self.kernel = kernel
=======
    def register_kernel(self, kernel, *kernel_args, kernel_name=None):
        assert not self.finished
        assert kernel is not None
        assert autofill_kernel_name_available(kernel) or kernel_name is not None
        assert not isinstance(kernel, str)
        kernel_bundle = TaichiKernelBundle(kernel, kernel_name, *kernel_args)
        assert kernel_bundle.name not in self.kernel_bundle_dict
        self.kernel_bundles.append(kernel_bundle)
        self.kernel_bundle_dict[kernel_bundle.name] = kernel_bundle
>>>>>>> 524a25e1
        return self

    def set_weight_field(self, field_name, tensor):
        """
        Sets the value of a weight field from a tensor
        :param field_name: integer(when using default number naming) or string name
        :param tensor: values for the field
        :return: None
        """
        assert self.finished, "Fields for weights can only be set after finishing registrations"
        if isinstance(field_name, int):
            field_name = str(field_name)
        assert field_name in self.weight_fields
        self.weight_fields[field_name].from_torch(tensor)

<<<<<<< HEAD
    def set_kernel_args(self, *kernel_args):
        """
        Set args for the kernel
        :param kernel_args: kernel arguments
        :return: None
        """
        self.kernel_args = kernel_args
        if self.finished:
            self.tin_configs.kernel_args = kernel_args

    def finish(self):
        """
        Finish all configurations and initializations
        :return: self
        """
        assert len(self.input_fields) > 0, "Must register at least 1 input field"
        assert len(self.output_fields) > 0, "Must register at least 1 output field"
        assert self.kernel is not None, "Kernel must not be None"
        self.tin_configs = TinConfigs(self.kernel,
=======
    def set_kernel_args(self, kernel, *kernel_args):
        if isinstance(kernel, str):
            kernel_name = kernel
        else:
            kernel_name = kernel.__name__
        assert kernel_name in self.kernel_bundle_dict
        self.kernel_bundle_dict[kernel_name].args = kernel_args

    def finish(self):
        assert len(self.input_fields) > 0
        assert len(self.output_fields) > 0
        assert len(self.kernel_bundles) > 0
        self.tin_configs = TinConfigs(self.kernel_bundles,
>>>>>>> 524a25e1
                                      self.input_fields,
                                      list(self.weight_fields.values()),
                                      self.output_fields,
                                      self.device)
        self.finished = True
        return self

    def forward(self, *input_tensors):
        assert self.finished, "Please finish registrations by calling .finish() before using this layer"
        weight_tensors = tuple(field.to_torch(device=self.device) for field in self.weight_fields.values())
        return TinFunc.apply(self.tin_configs, *(input_tensors + weight_tensors))


class Tin(EmptyTin):
    """A Taichi field wrapper that requires a @ti.data_oriented class for registering a kernel by name"""

    def __init__(self, data_oriented, device: torch.device):
        """
        Init a Tin instance
        :param data_oriented: @ti.data_oriented class instance
        :param device: torch.device instance
        """
        super(Tin, self).__init__(device=device)
        if not hasattr(data_oriented, "_data_oriented"):
            raise Exception("Requires a Taichi data-oriented instance")
        self.data_oriented = data_oriented

<<<<<<< HEAD
    def register_kernel(self, kernel):
        """
        Register the kernel for forward calculation
        :param kernel: kernel function or kernel name
        :return: self
        """
        assert kernel is not None, "Kernel must not be None"
=======
    def register_kernel(self, kernel, *kernel_args, kernel_name=None):
>>>>>>> 524a25e1
        if isinstance(kernel, str):
            kernel_name = kernel
            kernel = getattr(self.data_oriented, kernel)
<<<<<<< HEAD
            assert kernel is not None, f"Cannot find the kernel with the name {kernel_name}"
        super(Tin, self).register_kernel(kernel)
=======
        assert kernel is not None
        assert autofill_kernel_name_available(kernel) or kernel_name is not None
        super(Tin, self).register_kernel(kernel, *kernel_args, kernel_name=kernel_name)
>>>>>>> 524a25e1
        return self<|MERGE_RESOLUTION|>--- conflicted
+++ resolved
@@ -1,10 +1,6 @@
 import torch
 from enum import Enum
-<<<<<<< HEAD
-from .utils import check_field_needs_grad
-=======
 from .utils import check_field_needs_grad, autofill_kernel_name_available
->>>>>>> 524a25e1
 
 
 class FieldType(Enum):
@@ -124,7 +120,6 @@
         self.finished = False
 
     def register_input_field(self, field, needs_grad=None):
-<<<<<<< HEAD
         """
         Register an input field which requires a tensor input in the forward calculation
         :param field: Taichi field
@@ -132,15 +127,11 @@
         :return: self
         """
         assert not self.finished, "Registration after .finish()"
-=======
-        assert not self.finished
->>>>>>> 524a25e1
         needs_grad = check_field_needs_grad(field, needs_grad)
         self.input_fields.append(TaichiField(field, FieldType.INPUT, needs_grad))
         return self
 
     def register_output_field(self, field, needs_grad=None):
-<<<<<<< HEAD
         """
         Register an output field that backs an output tensor in the forward calculation
         :param field: Taichi field
@@ -148,15 +139,11 @@
         :return: self
         """
         assert not self.finished, "Registration after .finish()"
-=======
-        assert not self.finished
->>>>>>> 524a25e1
         needs_grad = check_field_needs_grad(field, needs_grad)
         self.output_fields.append(TaichiField(field, FieldType.OUTPUT, needs_grad))
         return self
 
     def register_weight_field(self, field, needs_grad=None, name=None, value=None):
-<<<<<<< HEAD
         """
         Register a field that serves as weights internally and whose values are required by the kernel function
         :param field: Taichi field
@@ -166,9 +153,6 @@
         :return: self
         """
         assert not self.finished, "Registration after .finish()"
-=======
-        assert not self.finished
->>>>>>> 524a25e1
         field_name = name if name is not None else str(len(self.weight_fields))
         needs_grad = check_field_needs_grad(field, needs_grad)
         if value is not None:
@@ -176,28 +160,23 @@
         self.weight_fields[field_name] = TaichiField(field, FieldType.WEIGHTS, needs_grad)
         return self
 
-<<<<<<< HEAD
-    def register_kernel(self, kernel):
-        """
-        Register the kernel for forward calculation
+    def register_kernel(self, kernel, *kernel_args, kernel_name=None):
+        """
+        Register a kernel for forward calculation
         :param kernel: Taichi kernel
+        :param kernel_args: arguments for the kernel
+        :param kernel_name: kernel name, optional for new Taichi, compulsory for old Taichi
         :return: self
         """
         assert not self.finished, "Registration after .finish()"
         assert kernel is not None, "Kernel must not be None"
+        assert autofill_kernel_name_available(
+            kernel) or kernel_name is not None, "kernel has no __name__, please update your Taichi or specify its name"
         assert not isinstance(kernel, str), "Please pass the kernel function, not its name"
-        self.kernel = kernel
-=======
-    def register_kernel(self, kernel, *kernel_args, kernel_name=None):
-        assert not self.finished
-        assert kernel is not None
-        assert autofill_kernel_name_available(kernel) or kernel_name is not None
-        assert not isinstance(kernel, str)
         kernel_bundle = TaichiKernelBundle(kernel, kernel_name, *kernel_args)
-        assert kernel_bundle.name not in self.kernel_bundle_dict
+        assert kernel_bundle.name not in self.kernel_bundle_dict, "Kernel name not found"
         self.kernel_bundles.append(kernel_bundle)
         self.kernel_bundle_dict[kernel_bundle.name] = kernel_bundle
->>>>>>> 524a25e1
         return self
 
     def set_weight_field(self, field_name, tensor):
@@ -213,41 +192,28 @@
         assert field_name in self.weight_fields
         self.weight_fields[field_name].from_torch(tensor)
 
-<<<<<<< HEAD
-    def set_kernel_args(self, *kernel_args):
-        """
-        Set args for the kernel
-        :param kernel_args: kernel arguments
-        :return: None
-        """
-        self.kernel_args = kernel_args
-        if self.finished:
-            self.tin_configs.kernel_args = kernel_args
-
-    def finish(self):
-        """
-        Finish all configurations and initializations
-        :return: self
-        """
-        assert len(self.input_fields) > 0, "Must register at least 1 input field"
-        assert len(self.output_fields) > 0, "Must register at least 1 output field"
-        assert self.kernel is not None, "Kernel must not be None"
-        self.tin_configs = TinConfigs(self.kernel,
-=======
     def set_kernel_args(self, kernel, *kernel_args):
+        """
+        Set args for a kernel
+        @param kernel: kernel function or its name
+        @param kernel_args: kernel arguments
+        """
         if isinstance(kernel, str):
             kernel_name = kernel
         else:
             kernel_name = kernel.__name__
-        assert kernel_name in self.kernel_bundle_dict
+        assert kernel_name in self.kernel_bundle_dict, "Kernel not found, please register it first"
         self.kernel_bundle_dict[kernel_name].args = kernel_args
 
     def finish(self):
-        assert len(self.input_fields) > 0
-        assert len(self.output_fields) > 0
-        assert len(self.kernel_bundles) > 0
+        """
+        Finish all configurations and initializations
+        :return: self
+        """
+        assert len(self.input_fields) > 0, "Must register at least 1 input field"
+        assert len(self.output_fields) > 0, "Must register at least 1 output field"
+        assert len(self.kernel_bundles) > 0, "Must register at least 1 kernel"
         self.tin_configs = TinConfigs(self.kernel_bundles,
->>>>>>> 524a25e1
                                       self.input_fields,
                                       list(self.weight_fields.values()),
                                       self.output_fields,
@@ -275,26 +241,19 @@
             raise Exception("Requires a Taichi data-oriented instance")
         self.data_oriented = data_oriented
 
-<<<<<<< HEAD
-    def register_kernel(self, kernel):
-        """
-        Register the kernel for forward calculation
-        :param kernel: kernel function or kernel name
-        :return: self
+    def register_kernel(self, kernel, *kernel_args, kernel_name=None):
+        """
+        Register a kernel for forward calculation
+        @param kernel: kernel function or kernel name
+        @param kernel_args: args for the kernel, optional
+        @param kernel_name: kernel name, optional for new Taichi, compulsory for old Taichi
+        @return: self
         """
         assert kernel is not None, "Kernel must not be None"
-=======
-    def register_kernel(self, kernel, *kernel_args, kernel_name=None):
->>>>>>> 524a25e1
         if isinstance(kernel, str):
             kernel_name = kernel
             kernel = getattr(self.data_oriented, kernel)
-<<<<<<< HEAD
             assert kernel is not None, f"Cannot find the kernel with the name {kernel_name}"
-        super(Tin, self).register_kernel(kernel)
-=======
-        assert kernel is not None
         assert autofill_kernel_name_available(kernel) or kernel_name is not None
         super(Tin, self).register_kernel(kernel, *kernel_args, kernel_name=kernel_name)
->>>>>>> 524a25e1
         return self